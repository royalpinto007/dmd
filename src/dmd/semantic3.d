/**
 * Compiler implementation of the
 * $(LINK2 http://www.dlang.org, D programming language).
 *
 * Copyright:   Copyright (C) 1999-2020 by The D Language Foundation, All Rights Reserved
 * Authors:     $(LINK2 http://www.digitalmars.com, Walter Bright)
 * License:     $(LINK2 http://www.boost.org/LICENSE_1_0.txt, Boost License 1.0)
 * Source:      $(LINK2 https://github.com/dlang/dmd/blob/master/src/dmd/semantic3.d, _semantic3.d)
 * Documentation:  https://dlang.org/phobos/dmd_semantic3.html
 * Coverage:    https://codecov.io/gh/dlang/dmd/src/master/src/dmd/semantic3.d
 */

module dmd.semantic3;

import core.stdc.stdio;
import core.stdc.string;

import dmd.aggregate;
import dmd.aliasthis;
import dmd.arraytypes;
import dmd.astcodegen;
import dmd.attrib;
import dmd.blockexit;
import dmd.clone;
import dmd.ctorflow;
import dmd.dcast;
import dmd.dclass;
import dmd.declaration;
import dmd.denum;
import dmd.dimport;
import dmd.dinterpret;
import dmd.dmodule;
import dmd.dscope;
import dmd.dstruct;
import dmd.dsymbol;
import dmd.dsymbolsem;
import dmd.dtemplate;
import dmd.dversion;
import dmd.errors;
import dmd.escape;
import dmd.expression;
import dmd.expressionsem;
import dmd.func;
import dmd.globals;
import dmd.id;
import dmd.identifier;
import dmd.init;
import dmd.initsem;
import dmd.hdrgen;
import dmd.mtype;
import dmd.nogc;
import dmd.nspace;
import dmd.ob;
import dmd.objc;
import dmd.opover;
import dmd.parse;
import dmd.root.filename;
import dmd.root.outbuffer;
import dmd.root.rmem;
import dmd.root.rootobject;
import dmd.sideeffect;
import dmd.statementsem;
import dmd.staticassert;
import dmd.tokens;
import dmd.utf;
import dmd.semantic2;
import dmd.statement;
import dmd.target;
import dmd.templateparamsem;
import dmd.typesem;
import dmd.visitor;

enum LOG = false;


/*************************************
 * Does semantic analysis on function bodies.
 */
extern(C++) void semantic3(Dsymbol dsym, Scope* sc)
{
    scope v = new Semantic3Visitor(sc);
    dsym.accept(v);
}

private extern(C++) final class Semantic3Visitor : Visitor
{
    alias visit = Visitor.visit;

    Scope* sc;
    this(Scope* sc)
    {
        this.sc = sc;
    }

    override void visit(Dsymbol) {}

    override void visit(TemplateInstance tempinst)
    {
        static if (LOG)
        {
            printf("TemplateInstance.semantic3('%s'), semanticRun = %d\n", tempinst.toChars(), tempinst.semanticRun);
        }
        //if (toChars()[0] == 'D') *(char*)0=0;
        if (tempinst.semanticRun >= PASS.semantic3)
            return;
        tempinst.semanticRun = PASS.semantic3;
        if (!tempinst.errors && tempinst.members)
        {
            TemplateDeclaration tempdecl = tempinst.tempdecl.isTemplateDeclaration();
            assert(tempdecl);

            sc = tempdecl._scope;
            sc = sc.push(tempinst.argsym);
            sc = sc.push(tempinst);
            sc.tinst = tempinst;
            sc.minst = tempinst.minst;

            int needGagging = (tempinst.gagged && !global.gag);
            uint olderrors = global.errors;
            int oldGaggedErrors = -1; // dead-store to prevent spurious warning
            /* If this is a gagged instantiation, gag errors.
             * Future optimisation: If the results are actually needed, errors
             * would already be gagged, so we don't really need to run semantic
             * on the members.
             */
            if (needGagging)
                oldGaggedErrors = global.startGagging();

            for (size_t i = 0; i < tempinst.members.dim; i++)
            {
                Dsymbol s = (*tempinst.members)[i];
                s.semantic3(sc);
                if (tempinst.gagged && global.errors != olderrors)
                    break;
            }

            if (global.errors != olderrors)
            {
                if (!tempinst.errors)
                {
                    if (!tempdecl.literal)
                        tempinst.error(tempinst.loc, "error instantiating");
                    if (tempinst.tinst)
                        tempinst.tinst.printInstantiationTrace();
                }
                tempinst.errors = true;
            }
            if (needGagging)
                global.endGagging(oldGaggedErrors);

            sc = sc.pop();
            sc.pop();
        }
    }

    override void visit(TemplateMixin tmix)
    {
        if (tmix.semanticRun >= PASS.semantic3)
            return;
        tmix.semanticRun = PASS.semantic3;
        static if (LOG)
        {
            printf("TemplateMixin.semantic3('%s')\n", tmix.toChars());
        }
        if (tmix.members)
        {
            sc = sc.push(tmix.argsym);
            sc = sc.push(tmix);
            for (size_t i = 0; i < tmix.members.dim; i++)
            {
                Dsymbol s = (*tmix.members)[i];
                s.semantic3(sc);
            }
            sc = sc.pop();
            sc.pop();
        }
    }

    override void visit(Module mod)
    {
        //printf("Module::semantic3('%s'): parent = %p\n", toChars(), parent);
        if (mod.semanticRun != PASS.semantic2done)
            return;
        mod.semanticRun = PASS.semantic3;
        // Note that modules get their own scope, from scratch.
        // This is so regardless of where in the syntax a module
        // gets imported, it is unaffected by context.
        Scope* sc = Scope.createGlobal(mod); // create root scope
        //printf("Module = %p\n", sc.scopesym);
        // Pass 3 semantic routines: do initializers and function bodies
        for (size_t i = 0; i < mod.members.dim; i++)
        {
            Dsymbol s = (*mod.members)[i];
            //printf("Module %s: %s.semantic3()\n", toChars(), s.toChars());
            s.semantic3(sc);

            mod.runDeferredSemantic2();
        }
        if (mod.userAttribDecl)
        {
            mod.userAttribDecl.semantic3(sc);
        }
        sc = sc.pop();
        sc.pop();
        mod.semanticRun = PASS.semantic3done;
    }

    override void visit(FuncDeclaration funcdecl)
    {
        /* Determine if function should add `return 0;`
         */
        bool addReturn0()
        {
            TypeFunction f = cast(TypeFunction)funcdecl.type;

            return f.next.ty == Tvoid &&
                (funcdecl.isMain() || global.params.betterC && funcdecl.isCMain());
        }

        VarDeclaration _arguments = null;

        if (!funcdecl.parent)
        {
            if (global.errors)
                return;
            //printf("FuncDeclaration::semantic3(%s '%s', sc = %p)\n", kind(), toChars(), sc);
            assert(0);
        }
        if (funcdecl.errors || isError(funcdecl.parent))
        {
            funcdecl.errors = true;
            return;
        }
        //printf("FuncDeclaration::semantic3('%s.%s', %p, sc = %p, loc = %s)\n", funcdecl.parent.toChars(), funcdecl.toChars(), funcdecl, sc, funcdecl.loc.toChars());
        //fflush(stdout);
        //printf("storage class = x%x %x\n", sc.stc, storage_class);
        //{ static int x; if (++x == 2) *(char*)0=0; }
        //printf("\tlinkage = %d\n", sc.linkage);

        if (funcdecl.ident == Id.assign && !funcdecl.inuse)
        {
            if (funcdecl.storage_class & STC.inference)
            {
                /* https://issues.dlang.org/show_bug.cgi?id=15044
                 * For generated opAssign function, any errors
                 * from its body need to be gagged.
                 */
                uint oldErrors = global.startGagging();
                ++funcdecl.inuse;
                funcdecl.semantic3(sc);
                --funcdecl.inuse;
                if (global.endGagging(oldErrors))   // if errors happened
                {
                    // Disable generated opAssign, because some members forbid identity assignment.
                    funcdecl.storage_class |= STC.disable;
                    funcdecl.fbody = null;   // remove fbody which contains the error
                    funcdecl.semantic3Errors = false;
                }
                return;
            }
        }

        //printf(" sc.incontract = %d\n", (sc.flags & SCOPE.contract));
        if (funcdecl.semanticRun >= PASS.semantic3)
            return;
        funcdecl.semanticRun = PASS.semantic3;
        funcdecl.semantic3Errors = false;

        if (!funcdecl.type || funcdecl.type.ty != Tfunction)
            return;
        TypeFunction f = cast(TypeFunction)funcdecl.type;
        if (!funcdecl.inferRetType && f.next.ty == Terror)
            return;

        if (!funcdecl.fbody && funcdecl.inferRetType && !f.next)
        {
            funcdecl.error("has no function body with return type inference");
            return;
        }

        uint oldErrors = global.errors;
        auto fds = FuncDeclSem3(funcdecl,sc);

        fds.checkInContractOverrides();

        // Remember whether we need to generate an 'out' contract.
        immutable bool needEnsure = FuncDeclaration.needsFensure(funcdecl);

        if (funcdecl.fbody || funcdecl.frequires || needEnsure)
        {
            /* Symbol table into which we place parameters and nested functions,
             * solely to diagnose name collisions.
             */
            funcdecl.localsymtab = new DsymbolTable();

            // Establish function scope
            auto ss = new ScopeDsymbol(funcdecl.loc, null);
            // find enclosing scope symbol, might skip symbol-less CTFE and/or FuncExp scopes
            for (auto scx = sc; ; scx = scx.enclosing)
            {
                if (scx.scopesym)
                {
                    ss.parent = scx.scopesym;
                    break;
                }
            }
            ss.endlinnum = funcdecl.endloc.linnum;
            Scope* sc2 = sc.push(ss);
            sc2.func = funcdecl;
            sc2.parent = funcdecl;
            sc2.ctorflow.callSuper = CSX.none;
            sc2.sbreak = null;
            sc2.scontinue = null;
            sc2.sw = null;
            sc2.fes = funcdecl.fes;
            sc2.linkage = LINK.d;
            sc2.stc &= STCFlowThruFunction;
            sc2.protection = Prot(Prot.Kind.public_);
            sc2.explicitProtection = 0;
            sc2.aligndecl = null;
            if (funcdecl.ident != Id.require && funcdecl.ident != Id.ensure)
                sc2.flags = sc.flags & ~SCOPE.contract;
            sc2.flags &= ~SCOPE.compile;
            sc2.tf = null;
            sc2.os = null;
            sc2.inLoop = false;
            sc2.userAttribDecl = null;
            if (sc2.intypeof == 1)
                sc2.intypeof = 2;
            sc2.ctorflow.fieldinit = null;

            /* Note: When a lambda is defined immediately under aggregate member
             * scope, it should be contextless due to prevent interior pointers.
             * e.g.
             *      // dg points 'this' - it's interior pointer
             *      class C { int x; void delegate() dg = (){ this.x = 1; }; }
             *
             * However, lambdas could be used inside typeof, in order to check
             * some expressions validity at compile time. For such case the lambda
             * body can access aggregate instance members.
             * e.g.
             *      class C { int x; static assert(is(typeof({ this.x = 1; }))); }
             *
             * To properly accept it, mark these lambdas as member functions.
             */
            if (auto fld = funcdecl.isFuncLiteralDeclaration())
            {
                if (auto ad = funcdecl.isMember2())
                {
                    if (!sc.intypeof)
                    {
                        if (fld.tok == TOK.delegate_)
                            funcdecl.error("cannot be %s members", ad.kind());
                        else
                            fld.tok = TOK.function_;
                    }
                    else
                    {
                        if (fld.tok != TOK.function_)
                            fld.tok = TOK.delegate_;
                    }
                }
            }

            // Declare 'this'
            auto ad = funcdecl.isThis();
            auto hiddenParams = funcdecl.declareThis(sc2, ad);
            funcdecl.vthis = hiddenParams.vthis;
            funcdecl.isThis2 = hiddenParams.isThis2;
            funcdecl.selectorParameter = hiddenParams.selectorParameter;
            //printf("[%s] ad = %p vthis = %p\n", loc.toChars(), ad, vthis);
            //if (vthis) printf("\tvthis.type = %s\n", vthis.type.toChars());

            // Declare hidden variable _arguments[] and _argptr
            if (f.parameterList.varargs == VarArg.variadic)
            {
                if (f.linkage == LINK.d)
                {
                    // Variadic arguments depend on Typeinfo being defined.
                    if (!global.params.useTypeInfo || !Type.dtypeinfo || !Type.typeinfotypelist)
                    {
                        if (!global.params.useTypeInfo)
                            funcdecl.error("D-style variadic functions cannot be used with -betterC");
                        else if (!Type.typeinfotypelist)
                            funcdecl.error("`object.TypeInfo_Tuple` could not be found, but is implicitly used in D-style variadic functions");
                        else
                            funcdecl.error("`object.TypeInfo` could not be found, but is implicitly used in D-style variadic functions");
                        fatal();
                    }

                    // Declare _arguments[]
                    funcdecl.v_arguments = new VarDeclaration(funcdecl.loc, Type.typeinfotypelist.type, Id._arguments_typeinfo, null);
                    funcdecl.v_arguments.storage_class |= STC.temp | STC.parameter;
                    funcdecl.v_arguments.dsymbolSemantic(sc2);
                    sc2.insert(funcdecl.v_arguments);
                    funcdecl.v_arguments.parent = funcdecl;

                    //Type t = Type.dtypeinfo.type.constOf().arrayOf();
                    Type t = Type.dtypeinfo.type.arrayOf();
                    _arguments = new VarDeclaration(funcdecl.loc, t, Id._arguments, null);
                    _arguments.storage_class |= STC.temp;
                    _arguments.dsymbolSemantic(sc2);
                    sc2.insert(_arguments);
                    _arguments.parent = funcdecl;
                }
                if (f.linkage == LINK.d || f.parameterList.length)
                {
                    // Declare _argptr
                    Type t = Type.tvalist;
                    // Init is handled in FuncDeclaration_toObjFile
                    funcdecl.v_argptr = new VarDeclaration(funcdecl.loc, t, Id._argptr, new VoidInitializer(funcdecl.loc));
                    funcdecl.v_argptr.storage_class |= STC.temp;
                    funcdecl.v_argptr.dsymbolSemantic(sc2);
                    sc2.insert(funcdecl.v_argptr);
                    funcdecl.v_argptr.parent = funcdecl;
                }
            }

            /* Declare all the function parameters as variables
             * and install them in parameters[]
             */
            size_t nparams = f.parameterList.length;
            if (nparams)
            {
                /* parameters[] has all the tuples removed, as the back end
                 * doesn't know about tuples
                 */
                funcdecl.parameters = new VarDeclarations();
                funcdecl.parameters.reserve(nparams);
                for (size_t i = 0; i < nparams; i++)
                {
                    Parameter fparam = f.parameterList[i];
                    Identifier id = fparam.ident;
                    StorageClass stc = 0;
                    if (!id)
                    {
                        /* Generate identifier for un-named parameter,
                         * because we need it later on.
                         */
                        fparam.ident = id = Identifier.generateId("_param_", i);
                        stc |= STC.temp;
                    }
                    Type vtype = fparam.type;
                    auto v = new VarDeclaration(funcdecl.loc, vtype, id, null);
                    //printf("declaring parameter %s of type %s\n", v.toChars(), v.type.toChars());
                    stc |= STC.parameter;
                    if (f.parameterList.varargs == VarArg.typesafe && i + 1 == nparams)
                    {
                        stc |= STC.variadic;
                        auto vtypeb = vtype.toBasetype();
                        if (vtypeb.ty == Tarray)
                        {
                            /* Since it'll be pointing into the stack for the array
                             * contents, it needs to be `scope`
                             */
                            stc |= STC.scope_;
                        }
                    }

                    if ((funcdecl.flags & FUNCFLAG.inferScope) && !(fparam.storageClass & STC.scope_))
                        stc |= STC.maybescope;

                    stc |= fparam.storageClass & (STC.in_ | STC.out_ | STC.ref_ | STC.return_ | STC.scope_ | STC.lazy_ | STC.final_ | STC.TYPECTOR | STC.nodtor);
                    v.storage_class = stc;
                    v.dsymbolSemantic(sc2);
                    if (!sc2.insert(v))
                    {
                        funcdecl.error("parameter `%s.%s` is already defined", funcdecl.toChars(), v.toChars());
                        funcdecl.errors = true;
                    }
                    else
                        funcdecl.parameters.push(v);
                    funcdecl.localsymtab.insert(v);
                    v.parent = funcdecl;
                    if (fparam.userAttribDecl)
                        v.userAttribDecl = fparam.userAttribDecl;
                }
            }

            // Declare the tuple symbols and put them in the symbol table,
            // but not in parameters[].
            if (f.parameterList.parameters)
            {
                for (size_t i = 0; i < f.parameterList.parameters.dim; i++)
                {
                    Parameter fparam = (*f.parameterList.parameters)[i];
                    if (!fparam.ident)
                        continue; // never used, so ignore
                    if (fparam.type.ty == Ttuple)
                    {
                        TypeTuple t = cast(TypeTuple)fparam.type;
                        size_t dim = Parameter.dim(t.arguments);
                        auto exps = new Objects(dim);
                        for (size_t j = 0; j < dim; j++)
                        {
                            Parameter narg = Parameter.getNth(t.arguments, j);
                            assert(narg.ident);
                            VarDeclaration v = sc2.search(Loc.initial, narg.ident, null).isVarDeclaration();
                            assert(v);
                            Expression e = new VarExp(v.loc, v);
                            (*exps)[j] = e;
                        }
                        assert(fparam.ident);
                        auto v = new TupleDeclaration(funcdecl.loc, fparam.ident, exps);
                        //printf("declaring tuple %s\n", v.toChars());
                        v.isexp = true;
                        if (!sc2.insert(v))
                            funcdecl.error("parameter `%s.%s` is already defined", funcdecl.toChars(), v.toChars());
                        funcdecl.localsymtab.insert(v);
                        v.parent = funcdecl;
                    }
                }
            }

            // Precondition invariant
            Statement fpreinv = null;
            if (funcdecl.addPreInvariant())
            {
                Expression e = addInvariant(funcdecl.loc, sc, ad, funcdecl.vthis);
                if (e)
                    fpreinv = new ExpStatement(Loc.initial, e);
            }

            // Postcondition invariant
            Statement fpostinv = null;
            if (funcdecl.addPostInvariant())
            {
                Expression e = addInvariant(funcdecl.loc, sc, ad, funcdecl.vthis);
                if (e)
                    fpostinv = new ExpStatement(Loc.initial, e);
            }

            // Pre/Postcondition contract
            if (!funcdecl.fbody)
                funcdecl.buildEnsureRequire();

            Scope* scout = null;
            if (needEnsure || funcdecl.addPostInvariant())
            {
                /* https://issues.dlang.org/show_bug.cgi?id=3657
                 * Set the correct end line number for fensure scope.
                 */
                uint fensure_endlin = funcdecl.endloc.linnum;
                if (funcdecl.fensure)
                    if (auto s = funcdecl.fensure.isScopeStatement())
                        fensure_endlin = s.endloc.linnum;

                if ((needEnsure && global.params.useOut == CHECKENABLE.on) || fpostinv)
                {
                    funcdecl.returnLabel = funcdecl.searchLabel(Id.returnLabel);
                }

                // scope of out contract (need for vresult.semantic)
                auto sym = new ScopeDsymbol(funcdecl.loc, null);
                sym.parent = sc2.scopesym;
                sym.endlinnum = fensure_endlin;
                scout = sc2.push(sym);
            }

            if (funcdecl.fbody)
            {
                auto sym = new ScopeDsymbol(funcdecl.loc, null);
                sym.parent = sc2.scopesym;
                sym.endlinnum = funcdecl.endloc.linnum;
                sc2 = sc2.push(sym);

                auto ad2 = funcdecl.isMemberLocal();

                /* If this is a class constructor
                 */
                if (ad2 && funcdecl.isCtorDeclaration())
                {
                    sc2.ctorflow.allocFieldinit(ad2.fields.dim);
                    foreach (v; ad2.fields)
                    {
                        v.ctorinit = 0;
                    }
                }

                if (!funcdecl.inferRetType && !target.isReturnOnStack(f, funcdecl.needThis()))
                    funcdecl.nrvo_can = 0;

                bool inferRef = (f.isref && (funcdecl.storage_class & STC.auto_));

                funcdecl.fbody = funcdecl.fbody.statementSemantic(sc2);
                if (!funcdecl.fbody)
                    funcdecl.fbody = new CompoundStatement(Loc.initial, new Statements());

                if (funcdecl.naked)
                {
                    fpreinv = null;         // can't accommodate with no stack frame
                    fpostinv = null;
                }

                assert(funcdecl.type == f || (funcdecl.type.ty == Tfunction && f.purity == PURE.impure && (cast(TypeFunction)funcdecl.type).purity >= PURE.fwdref));
                f = cast(TypeFunction)funcdecl.type;

                if (funcdecl.inferRetType)
                {
                    // If no return type inferred yet, then infer a void
                    if (!f.next)
                        f.next = Type.tvoid;
                    if (f.checkRetType(funcdecl.loc))
                        funcdecl.fbody = new ErrorStatement();
                }
                if (global.params.vcomplex && f.next !is null)
                    f.next.checkComplexTransition(funcdecl.loc, sc);

                if (funcdecl.returns && !funcdecl.fbody.isErrorStatement())
                {
                    for (size_t i = 0; i < funcdecl.returns.dim;)
                    {
                        Expression exp = (*funcdecl.returns)[i].exp;
                        if (exp.op == TOK.variable && (cast(VarExp)exp).var == funcdecl.vresult)
                        {
                            if (addReturn0())
                                exp.type = Type.tint32;
                            else
                                exp.type = f.next;
                            // Remove `return vresult;` from returns
                            funcdecl.returns.remove(i);
                            continue;
                        }
                        if (inferRef && f.isref && !exp.type.constConv(f.next)) // https://issues.dlang.org/show_bug.cgi?id=13336
                            f.isref = false;
                        i++;
                    }
                }
                if (f.isref) // Function returns a reference
                {
                    if (funcdecl.storage_class & STC.auto_)
                        funcdecl.storage_class &= ~STC.auto_;
                }
<<<<<<< HEAD

                // handle NRVO
                if (!Target.isReturnOnStack(f, funcdecl.needThis()) || funcdecl.checkNrvo())
=======
                if (!target.isReturnOnStack(f, funcdecl.needThis()))
>>>>>>> 788c484e
                    funcdecl.nrvo_can = 0;

                if (funcdecl.fbody.isErrorStatement())
                {
                }
                else if (funcdecl.isStaticCtorDeclaration())
                {
                    /* It's a static constructor. Ensure that all
                     * ctor consts were initialized.
                     */
                    ScopeDsymbol pd = funcdecl.toParent().isScopeDsymbol();
                    for (size_t i = 0; i < pd.members.dim; i++)
                    {
                        Dsymbol s = (*pd.members)[i];
                        s.checkCtorConstInit();
                    }
                }
                else if (ad2 && funcdecl.isCtorDeclaration())
                {
                    ClassDeclaration cd = ad2.isClassDeclaration();

                    // Verify that all the ctorinit fields got initialized
                    if (!(sc2.ctorflow.callSuper & CSX.this_ctor))
                    {
                        foreach (i, v; ad2.fields)
                        {
                            if (v.isThisDeclaration())
                                continue;
                            if (v.ctorinit == 0)
                            {
                                /* Current bugs in the flow analysis:
                                 * 1. union members should not produce error messages even if
                                 *    not assigned to
                                 * 2. structs should recognize delegating opAssign calls as well
                                 *    as delegating calls to other constructors
                                 */
                                if (v.isCtorinit() && !v.type.isMutable() && cd)
                                    funcdecl.error("missing initializer for %s field `%s`", MODtoChars(v.type.mod), v.toChars());
                                else if (v.storage_class & STC.nodefaultctor)
                                    error(funcdecl.loc, "field `%s` must be initialized in constructor", v.toChars());
                                else if (v.type.needsNested())
                                    error(funcdecl.loc, "field `%s` must be initialized in constructor, because it is nested struct", v.toChars());
                            }
                            else
                            {
                                bool mustInit = (v.storage_class & STC.nodefaultctor || v.type.needsNested());
                                if (mustInit && !(sc2.ctorflow.fieldinit[i].csx & CSX.this_ctor))
                                {
                                    funcdecl.error("field `%s` must be initialized but skipped", v.toChars());
                                }
                            }
                        }
                    }
                    sc2.ctorflow.freeFieldinit();

                    if (cd && !(sc2.ctorflow.callSuper & CSX.any_ctor) && cd.baseClass && cd.baseClass.ctor)
                    {
                        sc2.ctorflow.callSuper = CSX.none;

                        // Insert implicit super() at start of fbody
                        Type tthis = ad2.type.addMod(funcdecl.vthis.type.mod);
                        FuncDeclaration fd = resolveFuncCall(Loc.initial, sc2, cd.baseClass.ctor, null, tthis, null, FuncResolveFlag.quiet);
                        if (!fd)
                        {
                            funcdecl.error("no match for implicit `super()` call in constructor");
                        }
                        else if (fd.storage_class & STC.disable)
                        {
                            funcdecl.error("cannot call `super()` implicitly because it is annotated with `@disable`");
                        }
                        else
                        {
                            Expression e1 = new SuperExp(Loc.initial);
                            Expression e = new CallExp(Loc.initial, e1);
                            e = e.expressionSemantic(sc2);
                            Statement s = new ExpStatement(Loc.initial, e);
                            funcdecl.fbody = new CompoundStatement(Loc.initial, s, funcdecl.fbody);
                        }
                    }
                    //printf("ctorflow.callSuper = x%x\n", sc2.ctorflow.callSuper);
                }

                /* https://issues.dlang.org/show_bug.cgi?id=17502
                 * Wait until after the return type has been inferred before
                 * generating the contracts for this function, and merging contracts
                 * from overrides.
                 *
                 * https://issues.dlang.org/show_bug.cgi?id=17893
                 * However should take care to generate this before inferered
                 * function attributes are applied, such as 'nothrow'.
                 *
                 * This was originally at the end of the first semantic pass, but
                 * required a fix-up to be done here for the '__result' variable
                 * type of __ensure() inside auto functions, but this didn't work
                 * if the out parameter was implicit.
                 */
                funcdecl.buildEnsureRequire();

                // Check for errors related to 'nothrow'.
                const blockexit = funcdecl.fbody.blockExit(funcdecl, f.isnothrow);
                if (f.isnothrow && blockexit & BE.throw_)
                    error(funcdecl.loc, "`nothrow` %s `%s` may throw", funcdecl.kind(), funcdecl.toPrettyChars());

                if (!(blockexit & (BE.throw_ | BE.halt) || funcdecl.flags & FUNCFLAG.hasCatches))
                {
                    /* Disable optimization on Win32 due to
                     * https://issues.dlang.org/show_bug.cgi?id=17997
                     */
//                    if (!global.params.isWindows || global.params.is64bit)
                        funcdecl.eh_none = true;         // don't generate unwind tables for this function
                }

                if (funcdecl.flags & FUNCFLAG.nothrowInprocess)
                {
                    if (funcdecl.type == f)
                        f = cast(TypeFunction)f.copy();
                    f.isnothrow = !(blockexit & BE.throw_);
                }

                if (funcdecl.fbody.isErrorStatement())
                {
                }
                else if (ad2 && funcdecl.isCtorDeclaration())
                {
                    /* Append:
                     *  return this;
                     * to function body
                     */
                    if (blockexit & BE.fallthru)
                    {
                        Statement s = new ReturnStatement(funcdecl.loc, null);
                        s = s.statementSemantic(sc2);
                        funcdecl.fbody = new CompoundStatement(funcdecl.loc, funcdecl.fbody, s);
                        funcdecl.hasReturnExp |= (funcdecl.hasReturnExp & 1 ? 16 : 1);
                    }
                }
                else if (funcdecl.fes)
                {
                    // For foreach(){} body, append a return 0;
                    if (blockexit & BE.fallthru)
                    {
                        Expression e = IntegerExp.literal!0;
                        Statement s = new ReturnStatement(Loc.initial, e);
                        funcdecl.fbody = new CompoundStatement(Loc.initial, funcdecl.fbody, s);
                        funcdecl.hasReturnExp |= (funcdecl.hasReturnExp & 1 ? 16 : 1);
                    }
                    assert(!funcdecl.returnLabel);
                }
                else
                {
                    const(bool) inlineAsm = (funcdecl.hasReturnExp & 8) != 0;
                    if ((blockexit & BE.fallthru) && f.next.ty != Tvoid && !inlineAsm)
                    {
                        Expression e;
                        if (!funcdecl.hasReturnExp)
                            funcdecl.error("has no `return` statement, but is expected to return a value of type `%s`", f.next.toChars());
                        else
                            funcdecl.error("no `return exp;` or `assert(0);` at end of function");
                        if (global.params.useAssert == CHECKENABLE.on && !global.params.useInline)
                        {
                            /* Add an assert(0, msg); where the missing return
                             * should be.
                             */
                            e = new AssertExp(funcdecl.endloc, IntegerExp.literal!0, new StringExp(funcdecl.loc, "missing return expression"));
                        }
                        else
                            e = new HaltExp(funcdecl.endloc);
                        e = new CommaExp(Loc.initial, e, f.next.defaultInit(Loc.initial));
                        e = e.expressionSemantic(sc2);
                        Statement s = new ExpStatement(Loc.initial, e);
                        funcdecl.fbody = new CompoundStatement(Loc.initial, funcdecl.fbody, s);
                    }
                }

                if (funcdecl.returns)
                {
                    bool implicit0 = addReturn0();
                    Type tret = implicit0 ? Type.tint32 : f.next;
                    assert(tret.ty != Tvoid);
                    if (funcdecl.vresult || funcdecl.returnLabel)
                        funcdecl.buildResultVar(scout ? scout : sc2, tret);

                    /* Cannot move this loop into NrvoWalker, because
                     * returns[i] may be in the nested delegate for foreach-body.
                     */
                    for (size_t i = 0; i < funcdecl.returns.dim; i++)
                    {
                        ReturnStatement rs = (*funcdecl.returns)[i];
                        Expression exp = rs.exp;
                        if (exp.op == TOK.error)
                            continue;
                        if (tret.ty == Terror)
                        {
                            // https://issues.dlang.org/show_bug.cgi?id=13702
                            exp = checkGC(sc2, exp);
                            continue;
                        }

                        /* If the expression in the return statement (exp) cannot be implicitly
                         * converted to the return type (tret) of the function and if the
                         * type of the expression is type isolated, then it may be possible
                         * that a promotion to `immutable` or `inout` (through a cast) will
                         * match the return type.
                         */
                        if (!exp.implicitConvTo(tret) && funcdecl.isTypeIsolated(exp.type))
                        {
                            /* https://issues.dlang.org/show_bug.cgi?id=20073
                             *
                             * The problem is that if the type of the returned expression (exp.type)
                             * is an aggregated declaration with an alias this, the alias this may be
                             * used for the conversion testing without it being an isolated type.
                             *
                             * To make sure this does not happen, we can test here the implicit conversion
                             * only for the aggregated declaration type by using `implicitConvToWithoutAliasThis`.
                             * The implicit conversion with alias this is taken care of later.
                             */
                            AggregateDeclaration aggDecl = isAggregate(exp.type);
                            TypeStruct tstruct;
                            TypeClass tclass;
                            bool hasAliasThis;
                            if (aggDecl && aggDecl.aliasthis)
                            {
                                hasAliasThis = true;
                                tclass = exp.type.isTypeClass();
                                if (!tclass)
                                    tstruct = exp.type.isTypeStruct();
                                assert(tclass || tstruct);
                            }
                            if (hasAliasThis)
                            {
                                if (tclass)
                                {
                                    if ((cast(TypeClass)(exp.type.immutableOf())).implicitConvToWithoutAliasThis(tret))
                                        exp = exp.castTo(sc2, exp.type.immutableOf());
                                    else if ((cast(TypeClass)(exp.type.wildOf())).implicitConvToWithoutAliasThis(tret))
                                        exp = exp.castTo(sc2, exp.type.wildOf());
                                }
                                else
                                {
                                    if ((cast(TypeStruct)exp.type.immutableOf()).implicitConvToWithoutAliasThis(tret))
                                        exp = exp.castTo(sc2, exp.type.immutableOf());
                                    else if ((cast(TypeStruct)exp.type.immutableOf()).implicitConvToWithoutAliasThis(tret))
                                        exp = exp.castTo(sc2, exp.type.wildOf());
                                }
                            }
                            else
                            {
                                if (exp.type.immutableOf().implicitConvTo(tret))
                                    exp = exp.castTo(sc2, exp.type.immutableOf());
                                else if (exp.type.wildOf().implicitConvTo(tret))
                                    exp = exp.castTo(sc2, exp.type.wildOf());
                            }
                        }

                        const hasCopyCtor = exp.type.ty == Tstruct && (cast(TypeStruct)exp.type).sym.hasCopyCtor;
                        // if a copy constructor is present, the return type conversion will be handled by it
                        if (!(hasCopyCtor && exp.isLvalue()))
                            exp = exp.implicitCastTo(sc2, tret);

                        if (f.isref)
                        {
                            // Function returns a reference
                            exp = exp.toLvalue(sc2, exp);
                            checkReturnEscapeRef(sc2, exp, false);
                        }
                        else
                        {
                            exp = exp.optimize(WANTvalue);

                            /* https://issues.dlang.org/show_bug.cgi?id=10789
                             * If NRVO is not possible, all returned lvalues should call their postblits.
                             */
                            if (!funcdecl.nrvo_can)
                                exp = doCopyOrMove(sc2, exp, f.next);

                            if (tret.hasPointers())
                                checkReturnEscape(sc2, exp, false);
                        }

                        exp = checkGC(sc2, exp);

                        if (funcdecl.vresult)
                        {
                            // Create: return vresult = exp;
                            exp = new BlitExp(rs.loc, funcdecl.vresult, exp);
                            exp.type = funcdecl.vresult.type;

                            if (rs.caseDim)
                                exp = Expression.combine(exp, new IntegerExp(rs.caseDim));
                        }
                        else if (funcdecl.tintro && !tret.equals(funcdecl.tintro.nextOf()))
                        {
                            exp = exp.implicitCastTo(sc2, funcdecl.tintro.nextOf());
                        }
                        rs.exp = exp;
                    }
                }
                if (funcdecl.nrvo_var || funcdecl.returnLabel)
                {
                    scope NrvoWalker nw = new NrvoWalker();
                    nw.fd = funcdecl;
                    nw.sc = sc2;
                    nw.visitStmt(funcdecl.fbody);
                }

                sc2 = sc2.pop();
            }

            funcdecl.frequire = funcdecl.mergeFrequire(funcdecl.frequire, funcdecl.fdrequireParams);
            funcdecl.fensure = funcdecl.mergeFensure(funcdecl.fensure, Id.result, funcdecl.fdensureParams);

            Statement freq = funcdecl.frequire;
            Statement fens = funcdecl.fensure;

            /* Do the semantic analysis on the [in] preconditions and
             * [out] postconditions.
             */
            if (freq)
            {
                /* frequire is composed of the [in] contracts
                 */
                auto sym = new ScopeDsymbol(funcdecl.loc, null);
                sym.parent = sc2.scopesym;
                sym.endlinnum = funcdecl.endloc.linnum;
                sc2 = sc2.push(sym);
                sc2.flags = (sc2.flags & ~SCOPE.contract) | SCOPE.require;

                // BUG: need to error if accessing out parameters
                // BUG: need to disallow returns and throws
                // BUG: verify that all in and ref parameters are read
                freq = freq.statementSemantic(sc2);
                freq.blockExit(funcdecl, false);

                funcdecl.eh_none = false;

                sc2 = sc2.pop();

                if (global.params.useIn == CHECKENABLE.off)
                    freq = null;
            }
            if (fens)
            {
                /* fensure is composed of the [out] contracts
                 */
                if (f.next.ty == Tvoid && funcdecl.fensures)
                {
                    foreach (e; *funcdecl.fensures)
                    {
                        if (e.id)
                        {
                            funcdecl.error(e.ensure.loc, "`void` functions have no result");
                            //fens = null;
                        }
                    }
                }

                sc2 = scout; //push
                sc2.flags = (sc2.flags & ~SCOPE.contract) | SCOPE.ensure;

                // BUG: need to disallow returns and throws

                if (funcdecl.fensure && f.next.ty != Tvoid)
                    funcdecl.buildResultVar(scout, f.next);

                fens = fens.statementSemantic(sc2);
                fens.blockExit(funcdecl, false);

                funcdecl.eh_none = false;

                sc2 = sc2.pop();

                if (global.params.useOut == CHECKENABLE.off)
                    fens = null;
            }
            if (funcdecl.fbody && funcdecl.fbody.isErrorStatement())
            {
            }
            else
            {
                auto a = new Statements();
                // Merge in initialization of 'out' parameters
                if (funcdecl.parameters)
                {
                    for (size_t i = 0; i < funcdecl.parameters.dim; i++)
                    {
                        VarDeclaration v = (*funcdecl.parameters)[i];
                        if (v.storage_class & STC.out_)
                        {
                            if (!v._init)
                            {
                                v.error("Zero-length `out` parameters are not allowed.");
                                return;
                            }
                            ExpInitializer ie = v._init.isExpInitializer();
                            assert(ie);
                            if (auto iec = ie.exp.isConstructExp())
                            {
                                // construction occurred in parameter processing
                                auto ec = new AssignExp(iec.loc, iec.e1, iec.e2);
                                ec.type = iec.type;
                                ie.exp = ec;
                            }
                            a.push(new ExpStatement(Loc.initial, ie.exp));
                        }
                    }
                }

                if (_arguments)
                {
                    /* Advance to elements[] member of TypeInfo_Tuple with:
                     *  _arguments = v_arguments.elements;
                     */
                    Expression e = new VarExp(Loc.initial, funcdecl.v_arguments);
                    e = new DotIdExp(Loc.initial, e, Id.elements);
                    e = new ConstructExp(Loc.initial, _arguments, e);
                    e = e.expressionSemantic(sc2);

                    _arguments._init = new ExpInitializer(Loc.initial, e);
                    auto de = new DeclarationExp(Loc.initial, _arguments);
                    a.push(new ExpStatement(Loc.initial, de));
                }

                // Merge contracts together with body into one compound statement

                if (freq || fpreinv)
                {
                    if (!freq)
                        freq = fpreinv;
                    else if (fpreinv)
                        freq = new CompoundStatement(Loc.initial, freq, fpreinv);

                    a.push(freq);
                }

                if (funcdecl.fbody)
                    a.push(funcdecl.fbody);

                if (fens || fpostinv)
                {
                    if (!fens)
                        fens = fpostinv;
                    else if (fpostinv)
                        fens = new CompoundStatement(Loc.initial, fpostinv, fens);

                    auto ls = new LabelStatement(Loc.initial, Id.returnLabel, fens);
                    funcdecl.returnLabel.statement = ls;
                    a.push(funcdecl.returnLabel.statement);

                    if (f.next.ty != Tvoid && funcdecl.vresult)
                    {
                        // Create: return vresult;
                        Expression e = new VarExp(Loc.initial, funcdecl.vresult);
                        if (funcdecl.tintro)
                        {
                            e = e.implicitCastTo(sc, funcdecl.tintro.nextOf());
                            e = e.expressionSemantic(sc);
                        }
                        auto s = new ReturnStatement(Loc.initial, e);
                        a.push(s);
                    }
                }
                if (addReturn0())
                {
                    // Add a return 0; statement
                    Statement s = new ReturnStatement(Loc.initial, IntegerExp.literal!0);
                    a.push(s);
                }

                Statement sbody = new CompoundStatement(Loc.initial, a);

                /* Append destructor calls for parameters as finally blocks.
                 */
                if (funcdecl.parameters)
                {
                    foreach (v; *funcdecl.parameters)
                    {
                        if (v.storage_class & (STC.ref_ | STC.out_ | STC.lazy_))
                            continue;
                        if (v.needsScopeDtor())
                        {
                            // same with ExpStatement.scopeCode()
                            Statement s = new DtorExpStatement(Loc.initial, v.edtor, v);
                            v.storage_class |= STC.nodtor;

                            s = s.statementSemantic(sc2);

                            bool isnothrow = f.isnothrow & !(funcdecl.flags & FUNCFLAG.nothrowInprocess);
                            const blockexit = s.blockExit(funcdecl, isnothrow);
                            if (blockexit & BE.throw_)
                                funcdecl.eh_none = false;
                            if (f.isnothrow && isnothrow && blockexit & BE.throw_)
                                error(funcdecl.loc, "`nothrow` %s `%s` may throw", funcdecl.kind(), funcdecl.toPrettyChars());
                            if (funcdecl.flags & FUNCFLAG.nothrowInprocess && blockexit & BE.throw_)
                                f.isnothrow = false;

                            if (sbody.blockExit(funcdecl, f.isnothrow) == BE.fallthru)
                                sbody = new CompoundStatement(Loc.initial, sbody, s);
                            else
                                sbody = new TryFinallyStatement(Loc.initial, sbody, s);
                        }
                    }
                }
                // from this point on all possible 'throwers' are checked
                funcdecl.flags &= ~FUNCFLAG.nothrowInprocess;

                if (funcdecl.isSynchronized())
                {
                    /* Wrap the entire function body in a synchronized statement
                     */
                    ClassDeclaration cd = funcdecl.toParentDecl().isClassDeclaration();
                    if (cd)
                    {
                        if (!global.params.is64bit && global.params.isWindows && !funcdecl.isStatic() && !sbody.usesEH() && !global.params.trace)
                        {
                            /* The back end uses the "jmonitor" hack for syncing;
                             * no need to do the sync at this level.
                             */
                        }
                        else
                        {
                            Expression vsync;
                            if (funcdecl.isStatic())
                            {
                                // The monitor is in the ClassInfo
                                vsync = new DotIdExp(funcdecl.loc, symbolToExp(cd, funcdecl.loc, sc2, false), Id.classinfo);
                            }
                            else
                            {
                                // 'this' is the monitor
                                vsync = new VarExp(funcdecl.loc, funcdecl.vthis);
                                if (funcdecl.isThis2)
                                {
                                    vsync = new PtrExp(funcdecl.loc, vsync);
                                    vsync = new IndexExp(funcdecl.loc, vsync, IntegerExp.literal!0);
                                }
                            }
                            sbody = new PeelStatement(sbody); // don't redo semantic()
                            sbody = new SynchronizedStatement(funcdecl.loc, vsync, sbody);
                            sbody = sbody.statementSemantic(sc2);
                        }
                    }
                    else
                    {
                        funcdecl.error("synchronized function `%s` must be a member of a class", funcdecl.toChars());
                    }
                }

                // If declaration has no body, don't set sbody to prevent incorrect codegen.
                if (funcdecl.fbody || funcdecl.allowsContractWithoutBody())
                    funcdecl.fbody = sbody;
            }

            // Check for undefined labels
            if (funcdecl.labtab)
                foreach (keyValue; funcdecl.labtab.tab.asRange)
                {
                    //printf("  KV: %s = %s\n", keyValue.key.toChars(), keyValue.value.toChars());
                    LabelDsymbol label = cast(LabelDsymbol)keyValue.value;
                    if (!label.statement && (!label.deleted || label.iasm))
                    {
                        funcdecl.error("label `%s` is undefined", label.toChars());
                    }
                }

            // Fix up forward-referenced gotos
            if (funcdecl.gotos)
            {
                for (size_t i = 0; i < funcdecl.gotos.dim; ++i)
                {
                    (*funcdecl.gotos)[i].checkLabel();
                }
            }

            if (funcdecl.naked && (funcdecl.fensures || funcdecl.frequires))
                funcdecl.error("naked assembly functions with contracts are not supported");

            sc2.ctorflow.callSuper = CSX.none;
            sc2.pop();
        }

        if (funcdecl.checkClosure())
        {
            // We should be setting errors here instead of relying on the global error count.
            //errors = true;
        }

        /* If function survived being marked as impure, then it is pure
         */
        if (funcdecl.flags & FUNCFLAG.purityInprocess)
        {
            funcdecl.flags &= ~FUNCFLAG.purityInprocess;
            if (funcdecl.type == f)
                f = cast(TypeFunction)f.copy();
            f.purity = PURE.fwdref;
        }

        if (funcdecl.flags & FUNCFLAG.safetyInprocess)
        {
            funcdecl.flags &= ~FUNCFLAG.safetyInprocess;
            if (funcdecl.type == f)
                f = cast(TypeFunction)f.copy();
            f.trust = TRUST.safe;
        }

        if (funcdecl.flags & FUNCFLAG.nogcInprocess)
        {
            funcdecl.flags &= ~FUNCFLAG.nogcInprocess;
            if (funcdecl.type == f)
                f = cast(TypeFunction)f.copy();
            f.isnogc = true;
        }

        if (funcdecl.flags & FUNCFLAG.returnInprocess)
        {
            funcdecl.flags &= ~FUNCFLAG.returnInprocess;
            if (funcdecl.storage_class & STC.return_)
            {
                if (funcdecl.type == f)
                    f = cast(TypeFunction)f.copy();
                f.isreturn = true;
                if (funcdecl.storage_class & STC.returninferred)
                    f.isreturninferred = true;
            }
        }

        funcdecl.flags &= ~FUNCFLAG.inferScope;

        // Eliminate maybescope's
        {
            // Create and fill array[] with maybe candidates from the `this` and the parameters
            VarDeclaration[] array = void;

            VarDeclaration[10] tmp = void;
            size_t dim = (funcdecl.vthis !is null) + (funcdecl.parameters ? funcdecl.parameters.dim : 0);
            if (dim <= tmp.length)
                array = tmp[0 .. dim];
            else
            {
                auto ptr = cast(VarDeclaration*)mem.xmalloc(dim * VarDeclaration.sizeof);
                array = ptr[0 .. dim];
            }
            size_t n = 0;
            if (funcdecl.vthis)
                array[n++] = funcdecl.vthis;
            if (funcdecl.parameters)
            {
                foreach (v; *funcdecl.parameters)
                {
                    array[n++] = v;
                }
            }

            eliminateMaybeScopes(array[0 .. n]);

            if (dim > tmp.length)
                mem.xfree(array.ptr);
        }

        // Infer STC.scope_
        if (funcdecl.parameters && !funcdecl.errors)
        {
            size_t nfparams = f.parameterList.length;
            assert(nfparams == funcdecl.parameters.dim);
            foreach (u, v; *funcdecl.parameters)
            {
                if (v.storage_class & STC.maybescope)
                {
                    //printf("Inferring scope for %s\n", v.toChars());
                    Parameter p = f.parameterList[u];
                    notMaybeScope(v);
                    v.storage_class |= STC.scope_ | STC.scopeinferred;
                    p.storageClass |= STC.scope_ | STC.scopeinferred;
                    assert(!(p.storageClass & STC.maybescope));
                }
            }
        }

        if (funcdecl.vthis && funcdecl.vthis.storage_class & STC.maybescope)
        {
            notMaybeScope(funcdecl.vthis);
            funcdecl.vthis.storage_class |= STC.scope_ | STC.scopeinferred;
            f.isscope = true;
            f.isscopeinferred = true;
        }

        // reset deco to apply inference result to mangled name
        if (f != funcdecl.type)
            f.deco = null;

        // Do semantic type AFTER pure/nothrow inference.
        if (!f.deco && funcdecl.ident != Id.xopEquals && funcdecl.ident != Id.xopCmp)
        {
            sc = sc.push();
            if (funcdecl.isCtorDeclaration()) // https://issues.dlang.org/show_bug.cgi?id=#15665
                sc.flags |= SCOPE.ctor;
            sc.stc = 0;
            sc.linkage = funcdecl.linkage; // https://issues.dlang.org/show_bug.cgi?id=8496
            funcdecl.type = f.typeSemantic(funcdecl.loc, sc);
            sc = sc.pop();
        }

        // Do live analysis
        if (funcdecl.fbody && funcdecl.type.ty != Terror && funcdecl.type.isTypeFunction().islive)
        {
            oblive(funcdecl);
        }

        /* If this function had instantiated with gagging, error reproduction will be
         * done by TemplateInstance::semantic.
         * Otherwise, error gagging should be temporarily ungagged by functionSemantic3.
         */
        funcdecl.semanticRun = PASS.semantic3done;
        funcdecl.semantic3Errors = (global.errors != oldErrors) || (funcdecl.fbody && funcdecl.fbody.isErrorStatement());
        if (funcdecl.type.ty == Terror)
            funcdecl.errors = true;
        //printf("-FuncDeclaration::semantic3('%s.%s', sc = %p, loc = %s)\n", parent.toChars(), toChars(), sc, loc.toChars());
        //fflush(stdout);
    }

    override void visit(CtorDeclaration ctor)
    {
        //printf("CtorDeclaration()\n%s\n", ctor.fbody.toChars());
        if (ctor.semanticRun >= PASS.semantic3)
            return;

        /* If any of the fields of the aggregate have a destructor, add
         *   scope (failure) { this.fieldDtor(); }
         * as the first statement. It is not necessary to add it after
         * each initialization of a field, because destruction of .init constructed
         * structs should be benign.
         * https://issues.dlang.org/show_bug.cgi?id=14246
         */
        AggregateDeclaration ad = ctor.isMemberDecl();
        if (ad && ad.fieldDtor && global.params.dtorFields)
        {
            /* Generate:
             *   this.fieldDtor()
             */
            Expression e = new ThisExp(ctor.loc);
            e.type = ad.type.mutableOf();
            e = new DotVarExp(ctor.loc, e, ad.fieldDtor, false);
            e = new CallExp(ctor.loc, e);
            auto sexp = new ExpStatement(ctor.loc, e);
            auto ss = new ScopeStatement(ctor.loc, sexp, ctor.loc);

            version (all)
            {
                /* Generate:
                 *   try { ctor.fbody; }
                 *   catch (Exception __o)
                 *   { this.fieldDtor(); throw __o; }
                 * This differs from the alternate scope(failure) version in that an Exception
                 * is caught rather than a Throwable. This enables the optimization whereby
                 * the try-catch can be removed if ctor.fbody is nothrow. (nothrow only
                 * applies to Exception.)
                 */
                Identifier id = Identifier.generateId("__o");
                auto ts = new ThrowStatement(ctor.loc, new IdentifierExp(ctor.loc, id));
                auto handler = new CompoundStatement(ctor.loc, ss, ts);

                auto catches = new Catches();
                auto ctch = new Catch(ctor.loc, getException(), id, handler);
                catches.push(ctch);

                ctor.fbody = new TryCatchStatement(ctor.loc, ctor.fbody, catches);
            }
            else
            {
                /* Generate:
                 *   scope (failure) { this.fieldDtor(); }
                 * Hopefully we can use this version someday when scope(failure) catches
                 * Exception instead of Throwable.
                 */
                auto s = new ScopeGuardStatement(ctor.loc, TOK.onScopeFailure, ss);
                ctor.fbody = new CompoundStatement(ctor.loc, s, ctor.fbody);
            }
        }
        visit(cast(FuncDeclaration)ctor);
    }


    override void visit(Nspace ns)
    {
        if (ns.semanticRun >= PASS.semantic3)
            return;
        ns.semanticRun = PASS.semantic3;
        static if (LOG)
        {
            printf("Nspace::semantic3('%s')\n", ns.toChars());
        }
        if (ns.members)
        {
            sc = sc.push(ns);
            sc.linkage = LINK.cpp;
            foreach (s; *ns.members)
            {
                s.semantic3(sc);
            }
            sc.pop();
        }
    }

    override void visit(AttribDeclaration ad)
    {
        Dsymbols* d = ad.include(sc);
        if (d)
        {
            Scope* sc2 = ad.newScope(sc);
            for (size_t i = 0; i < d.dim; i++)
            {
                Dsymbol s = (*d)[i];
                s.semantic3(sc2);
            }
            if (sc2 != sc)
                sc2.pop();
        }
    }

    override void visit(AggregateDeclaration ad)
    {
        //printf("AggregateDeclaration::semantic3(sc=%p, %s) type = %s, errors = %d\n", sc, toChars(), type.toChars(), errors);
        if (!ad.members)
            return;

        StructDeclaration sd = ad.isStructDeclaration();
        if (!sc) // from runDeferredSemantic3 for TypeInfo generation
        {
            assert(sd);
            sd.semanticTypeInfoMembers();
            return;
        }

        auto sc2 = ad.newScope(sc);

        for (size_t i = 0; i < ad.members.dim; i++)
        {
            Dsymbol s = (*ad.members)[i];
            s.semantic3(sc2);
        }

        sc2.pop();

        // don't do it for unused deprecated types
        // or error ypes
        if (!ad.getRTInfo && Type.rtinfo && (!ad.isDeprecated() || global.params.useDeprecated != DiagnosticReporting.error) && (ad.type && ad.type.ty != Terror))
        {
            // Evaluate: RTinfo!type
            auto tiargs = new Objects();
            tiargs.push(ad.type);
            auto ti = new TemplateInstance(ad.loc, Type.rtinfo, tiargs);

            Scope* sc3 = ti.tempdecl._scope.startCTFE();
            sc3.tinst = sc.tinst;
            sc3.minst = sc.minst;
            if (ad.isDeprecated())
                sc3.stc |= STC.deprecated_;

            ti.dsymbolSemantic(sc3);
            ti.semantic2(sc3);
            ti.semantic3(sc3);
            auto e = symbolToExp(ti.toAlias(), Loc.initial, sc3, false);

            sc3.endCTFE();

            e = e.ctfeInterpret();
            ad.getRTInfo = e;
        }
        if (sd)
            sd.semanticTypeInfoMembers();
        ad.semanticRun = PASS.semantic3done;
    }
}

private struct FuncDeclSem3
{
    // The FuncDeclaration subject to Semantic analysis
    FuncDeclaration funcdecl;

    // Scope of analysis
    Scope* sc;
    this(FuncDeclaration fd,Scope* s)
    {
        funcdecl = fd;
        sc = s;
    }

    /* Checks that the overriden functions (if any) have in contracts if
     * funcdecl has an in contract.
     */
    void checkInContractOverrides()
    {
        if (funcdecl.frequires)
        {
            for (size_t i = 0; i < funcdecl.foverrides.dim; i++)
            {
                FuncDeclaration fdv = funcdecl.foverrides[i];
                if (fdv.fbody && !fdv.frequires)
                {
                    funcdecl.error("cannot have an in contract when overridden function `%s` does not have an in contract", fdv.toPrettyChars());
                    break;
                }
            }
        }
    }
}<|MERGE_RESOLUTION|>--- conflicted
+++ resolved
@@ -631,13 +631,9 @@
                     if (funcdecl.storage_class & STC.auto_)
                         funcdecl.storage_class &= ~STC.auto_;
                 }
-<<<<<<< HEAD
 
                 // handle NRVO
                 if (!Target.isReturnOnStack(f, funcdecl.needThis()) || funcdecl.checkNrvo())
-=======
-                if (!target.isReturnOnStack(f, funcdecl.needThis()))
->>>>>>> 788c484e
                     funcdecl.nrvo_can = 0;
 
                 if (funcdecl.fbody.isErrorStatement())
