--- conflicted
+++ resolved
@@ -2151,9 +2151,6 @@
             return;
         }
 
-<<<<<<< HEAD
-        if (goal == CTFEGoal.LValue)
-=======
         // Note: This is a workaround for
         // https://issues.dlang.org/show_bug.cgi?id=17351
         // The aforementioned bug triggers when passing manifest constant by `ref`.
@@ -2162,8 +2159,7 @@
         // This fix is a crude solution to get it to work. A more proper
         // approach would be to resolve the forward reference, but that is
         // much more involved.
-        if (goal == ctfeNeedLvalue && e.var.type.isMutable())
->>>>>>> 2a525e06
+        if (goal == CTFEGoal.LValue && e.var.type.isMutable())
         {
             if (auto v = e.var.isVarDeclaration())
             {
