--- conflicted
+++ resolved
@@ -847,18 +847,10 @@
                 dsym.error("globals, statics, fields, manifest constants, ref and out parameters cannot be `scope`");
             }
 
-<<<<<<< HEAD
             // @@@DEPRECATED_2.097@@@  https://dlang.org/deprecate.html#scope%20as%20a%20type%20constraint
             // Deprecated in 2.087
             // Remove this when the feature is removed from the language
-            if (0 &&          // deprecation disabled for now to accommodate existing extensive use
-               !(dsym.storage_class & STC.scope_))
-=======
-            // @@@DEPRECATED@@@  https://dlang.org/deprecate.html#scope%20as%20a%20type%20constraint
-            // Scope as a type constraint will soon be deprecated.
-            // Remove this when the feature is removed from the language.
             if (!(dsym.storage_class & STC.scope_))
->>>>>>> 53695a6f
             {
                 if (!(dsym.storage_class & STC.parameter) && dsym.ident != Id.withSym)
                     dsym.error("reference to `scope class` must be `scope`");
