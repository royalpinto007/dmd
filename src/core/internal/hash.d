/**
 * Written in the D programming language.
 * This module provides functions to uniform calculating hash values for different types
 *
 * Copyright: Copyright Igor Stepanov 2013-2013.
 * License:   $(HTTP www.boost.org/LICENSE_1_0.txt, Boost License 1.0).
 * Authors:   Igor Stepanov
 * Source: $(DRUNTIMESRC core/internal/_hash.d)
 */
module core.internal.hash;

import core.internal.convert;

//enum hash. CTFE depends on base type
size_t hashOf(T)(auto ref T val, size_t seed = 0) if (is(T == enum))
{
    static if (is(T EType == enum)) //for EType
    {
        EType e_val = cast(EType)val;
        return hashOf(e_val, seed);
    }
    else
    {
        static assert(0);
    }
}

//CTFE ready (depends on base type). Can be merged with dynamic array hash
size_t hashOf(T)(auto ref T val, size_t seed = 0) if (!is(T == enum) && __traits(isStaticArray, T))
{
    size_t cur_hash = seed;
    foreach (ref cur; val)
    {
        cur_hash = hashOf(cur, cur_hash);
    }
    return cur_hash;
}

//dynamic array hash
size_t hashOf(T)(auto ref T val, size_t seed = 0)
if (!is(T == enum) && !is(T : typeof(null)) && is(T S: S[]) && !__traits(isStaticArray, T)
    && !is(T == struct) && !is(T == class) && !is(T == union))
{
    alias ElementType = typeof(val[0]);
    static if (is(ElementType == interface) || is(ElementType == class) ||
                   ((is(ElementType == struct) || is(ElementType == union))
                       && is(typeof(val[0].toHash()) == size_t)))
    //class or interface array or struct array with toHash(); CTFE depend on toHash() method
    {
        size_t hash = seed;
        foreach (o; val)
        {
            hash = hashOf(o, hash);
        }
        return hash;
    }
    else static if (is(typeof(toUbyte(val)) == const(ubyte)[]))
    //ubyteble array (arithmetic types and structs without toHash) CTFE ready for arithmetic types and structs without reference fields
    {
        return bytesHash(toUbyte(val), seed);
    }
    else //Other types. CTFE unsupported
    {
        assert(!__ctfe, "unable to compute hash of "~T.stringof);
        return bytesHash(val.ptr, ElementType.sizeof*val.length, seed);
    }
}

@nogc nothrow pure @safe unittest // issue 18918
{
    // Check hashOf dynamic array of scalars is usable in @safe code.
    const _ = hashOf("abc");
}

nothrow pure @system unittest
{
    void*[] val;
    const _ = hashOf(val); // Check a PR doesn't break this.
}

//arithmetic type hash
@trusted nothrow pure
size_t hashOf(T)(auto ref T val, size_t seed = 0) if (!is(T == enum) && __traits(isArithmetic, T))
{
    static if(__traits(isFloating, val))
    {
        T data = (val != val) ? T.nan : val;
        return bytesHash(toUbyte(data), seed);
    }
    else
    {
        return bytesHash(toUbyte(val), seed);
    }
}

//typeof(null) hash. CTFE supported
@trusted nothrow pure
size_t hashOf(T)(auto ref T val, size_t seed = 0) if (!is(T == enum) && is(T : typeof(null)))
{
    return hashOf(cast(void*)null, seed);
}

//Pointers hash. CTFE unsupported if not null
@trusted nothrow pure
size_t hashOf(T)(auto ref T val, size_t seed = 0)
if (!is(T == enum) && is(T V : V*) && !is(T : typeof(null))
    && !is(T == struct) && !is(T == class) && !is(T == union))
{
    if(__ctfe)
    {
        if(val is null)
        {
            return hashOf(cast(size_t)0, seed);
        }
        else
        {
            assert(0, "Unable to calculate hash of non-null pointer at compile time");
        }

    }
    return hashOf(cast(size_t)val, seed);
}

//struct or union hash
size_t hashOf(T)(auto ref T val, size_t seed = 0) if (!is(T == enum) && (is(T == struct) || is(T == union)))
{
    static if (is(typeof(val.toHash()) == size_t)) //CTFE depends on toHash()
    {
        return hashOf(val.toHash(), seed);
    }
    else
    {
        static if(__traits(hasMember, T, "toHash") && is(typeof(T.toHash) == function))
        {
            pragma(msg, "Warning: struct "~__traits(identifier, T)~" has method toHash, however it cannot be called with "~T.stringof~" this.");
        }

        static if (is(typeof(toUbyte(val)) == const(ubyte)[]))//CTFE ready for structs without reference fields
        {
            return bytesHash(toUbyte(val), seed);
        }
        else // CTFE unsupproreted for structs with reference fields
        {
            assert(!__ctfe, "unable to compute hash of "~T.stringof);
            return bytesHash(toUbyte(val), seed);
        }
    }
}

nothrow pure @safe unittest // issue 18925
{
    // Check hashOf struct of scalar fields is usable in @safe code.
    static struct S { int a; int b; }
    auto h = hashOf(S.init);
}

//delegate hash. CTFE unsupported
@trusted nothrow pure
size_t hashOf(T)(auto ref T val, size_t seed = 0) if (!is(T == enum) && is(T == delegate))
{
    assert(!__ctfe, "unable to compute hash of "~T.stringof);
    const(ubyte)[] bytes = (cast(const(ubyte)*)&val)[0 .. T.sizeof];
    return bytesHash(bytes, seed);
}

//class or interface hash. CTFE depends on toHash
size_t hashOf(T)(auto ref T val, size_t seed = 0) if (!is(T == enum) && is(T == interface) || is(T == class))
{
    return hashOf(val ? (cast(Object)val).toHash() : 0, seed);
}

//associative array hash. CTFE depends on base types
size_t hashOf(T)(auto ref T aa, size_t seed = 0) if (!is(T == enum) && __traits(isAssociativeArray, T))
{
    if (!aa.length) return hashOf(0, seed);
    size_t h = 0;

    // The computed hash is independent of the foreach traversal order.
    foreach (key, ref val; aa)
    {
        size_t[2] hpair;
        hpair[0] = key.hashOf();
        hpair[1] = val.hashOf();
        h += hpair.hashOf();
    }
    return h.hashOf(seed);
}

unittest
{
    static struct Foo
    {
        int a = 99;
        float b = 4.0;
        size_t toHash() const pure @safe nothrow
        {
            return a;
        }
    }

    static struct Bar
    {
        char c = 'x';
        int a = 99;
        float b = 4.0;
        void* d = null;
    }

    static struct Boom
    {
        char c = 'M';
        int* a = null;
    }

    interface IBoo
    {
        void boo();
    }

    static class Boo: IBoo
    {
        override void boo()
        {
        }

        override size_t toHash()
        {
            return 1;
        }
    }

    static struct Goo
    {
        size_t toHash() pure @safe nothrow
        {
            return 1;
        }
    }

    enum Gun: long
    {
        A = 99,
        B = 17
    }

    enum double dexpr = 3.14;
    enum float fexpr = 2.71;
    enum wstring wsexpr = "abcdef"w;
    enum string csexpr = "abcdef";
    enum int iexpr = 7;
    enum long lexpr = 42;
    enum int[2][3] saexpr = [[1, 2], [3, 4], [5, 6]];
    enum int[] daexpr = [7,8,9];
    enum Foo thsexpr = Foo();
    enum Bar vsexpr = Bar();
    enum int[int] aaexpr = [99:2, 12:6, 45:4];
    enum Gun eexpr = Gun.A;
    enum cdouble cexpr = 7+4i;
    enum Foo[] staexpr = [Foo(), Foo(), Foo()];
    enum Bar[] vsaexpr = [Bar(), Bar(), Bar()];
    enum realexpr = 7.88;
    enum raexpr = [8.99L+86i, 3.12L+99i, 5.66L+12i];
    enum nullexpr = null;

    //No CTFE:
    Boom rstructexpr = Boom();
    Boom[] rstrarrexpr = [Boom(), Boom(), Boom()];
    int delegate() dgexpr  = (){return 78;};
    void* ptrexpr = &dgexpr;


    //CTFE hashes
    enum h1 = dexpr.hashOf();
    enum h2 = fexpr.hashOf();
    enum h3 = wsexpr.hashOf();
    enum h4 = csexpr.hashOf();
    enum h5 = iexpr.hashOf();
    enum h6 = lexpr.hashOf();
    enum h7 = saexpr.hashOf();
    enum h8 = daexpr.hashOf();
    enum h9 = thsexpr.hashOf();
    enum h10 = vsexpr.hashOf();
    enum h11 = aaexpr.hashOf();
    enum h12 = eexpr.hashOf();
    enum h13 = cexpr.hashOf();
    enum h14 = hashOf(new Boo);
    enum h15 = staexpr.hashOf();
    enum h16 = hashOf([new Boo, new Boo, new Boo]);
    enum h17 = hashOf([cast(IBoo)new Boo, cast(IBoo)new Boo, cast(IBoo)new Boo]);
    enum h18 = hashOf(cast(IBoo)new Boo);
    enum h19 = vsaexpr.hashOf();
    enum h20 = hashOf(cast(Foo[3])staexpr);

    //BUG: cannot cast [Boo(), Boo(), Boo()][0] to object.Object at compile time
    auto h21 = hashOf(cast(Boo[3])[new Boo, new Boo, new Boo]);
    auto h22 = hashOf(cast(IBoo[3])[cast(IBoo)new Boo, cast(IBoo)new Boo, cast(IBoo)new Boo]);
    enum h23 = hashOf(cast(Bar[3])vsaexpr);

    //NO CTFE (Compute, but don't check correctness):
    auto h24 = rstructexpr.hashOf();
    auto h25 = rstrarrexpr.hashOf();
    auto h26 = dgexpr.hashOf();
    auto h27 = ptrexpr.hashOf();

    enum h28 = realexpr.hashOf();
    enum h29 = raexpr.hashOf();
    enum h30 = nullexpr.hashOf();

    auto v1 = dexpr;
    auto v2 = fexpr;
    auto v3 = wsexpr;
    auto v4 = csexpr;
    auto v5 = iexpr;
    auto v6 = lexpr;
    auto v7 = saexpr;
    auto v8 = daexpr;
    auto v9 = thsexpr;
    auto v10 = vsexpr;
    auto v11 = aaexpr;
    auto v12 = eexpr;
    auto v13 = cexpr;
    auto v14 = new Boo;
    auto v15 = staexpr;
    auto v16 = [new Boo, new Boo, new Boo];
    auto v17 = [cast(IBoo)new Boo, cast(IBoo)new Boo, cast(IBoo)new Boo];
    auto v18 = cast(IBoo)new Boo;
    auto v19 = vsaexpr;
    auto v20 = cast(Foo[3])staexpr;
    auto v21 = cast(Boo[3])[new Boo, new Boo, new Boo];
    auto v22 = cast(IBoo[3])[cast(IBoo)new Boo, cast(IBoo)new Boo, cast(IBoo)new Boo];
    auto v23 = cast(Bar[3])vsaexpr;
    auto v30 = null;

    //NO CTFE:
    /*auto v24 = rstructexpr;
    auto v25 = rstrarrexpr;
    auto v26 = dgexpr;
    auto v27 = ptrexpr;
    auto v28 = realexpr;
    auto v29 = raexpr;*/

    //runtime hashes
    auto rth1 = hashOf(v1);
    auto rth2 = hashOf(v2);
    auto rth3 = hashOf(v3);
    auto rth4 = hashOf(v4);
    auto rth5 = hashOf(v5);
    auto rth6 = hashOf(v6);
    auto rth7 = hashOf(v7);
    auto rth8 = hashOf(v8);
    auto rth9 = hashOf(v9);
    auto rth10 = hashOf(v10);
    auto rth11 = hashOf(v11);
    auto rth12 = hashOf(v12);
    auto rth13 = hashOf(v13);
    auto rth14 = hashOf(v14);
    auto rth15 = hashOf(v15);
    auto rth16 = hashOf(v16);
    auto rth17 = hashOf(v17);
    auto rth18 = hashOf(v18);
    auto rth19 = hashOf(v19);
    auto rth20 = hashOf(v20);
    auto rth21 = hashOf(v21);
    auto rth22 = hashOf(v22);
    auto rth23 = hashOf(v23);
    auto rth30 = hashOf(v30);
    /*//NO CTFE:
    auto rth24 = hashOf(v24);
    auto rth25 = hashOf(v25);
    auto rth26 = hashOf(v26);
    auto rth27 = hashOf(v27);
    auto rth28 = hashOf(v28);
    auto rth29 = hashOf(v29);*/

    assert(h1 == rth1);
    assert(h2 == rth2);
    assert(h3 == rth3);
    assert(h4 == rth4);
    assert(h5 == rth5);
    assert(h6 == rth6);
    assert(h7 == rth7);
    assert(h8 == rth8);
    assert(h9 == rth9);
    assert(h10 == rth10);
    assert(h11 == rth11);
    assert(h12 == rth12);
    assert(h13 == rth13);
    assert(h14 == rth14);
    assert(h15 == rth15);
    assert(h16 == rth16);
    assert(h17 == rth17);
    assert(h18 == rth18);
    assert(h19 == rth19);
    assert(h20 == rth20);
    assert(h21 == rth21);
    assert(h22 == rth22);
    assert(h23 == rth23);
    /*assert(h24 == rth24);
    assert(h25 == rth25);
    assert(h26 == rth26);
    assert(h27 == rth27);
    assert(h28 == rth28);
    assert(h29 == rth29);*/
    assert(h30 == rth30);

    assert(hashOf(null, 0) != hashOf(null, 123456789)); // issue 18932
}


unittest // issue 15111
{
    void testAlias(T)()
    {
        static struct Foo
        {
            T t;
            alias t this;
        }
        Foo foo;
        static assert(is(typeof(hashOf(foo))));
    }
    // was fixed
    testAlias!(int[]);
    testAlias!(int*);
    // was not affected
    testAlias!int;
    testAlias!(void delegate());
    testAlias!(string[string]);
    testAlias!(int[8]);
}

// MurmurHash3 was written by Austin Appleby, and is placed in the public
// domain. The author hereby disclaims copyright to this source code.

// This overload is for backwards compatibility.
@system pure nothrow @nogc
size_t bytesHash(const(void)* buf, size_t len, size_t seed)
{
    return bytesHash((cast(const(ubyte)*) buf)[0 .. len], seed);
}

<<<<<<< HEAD

@system pure nothrow @nogc
size_t bytesHash(scope const(void)* buf, size_t len, size_t seed)
=======
private @nogc nothrow pure @trusted
size_t bytesHash(scope const(ubyte)[] bytes, size_t seed)
>>>>>>> 69f598df
{
    static uint rotl32(uint n)(in uint x) pure nothrow @safe @nogc
    {
        return (x << n) | (x >> (32 - n));
    }

    //-----------------------------------------------------------------------------
    // Block read - if your platform needs to do endian-swapping or can only
    // handle aligned reads, do the conversion here
    static uint get32bits(scope const (ubyte)* x) pure nothrow @nogc
    {
        //Compiler can optimize this code to simple *cast(uint*)x if it possible.
        version(BigEndian)
        {
            return ((cast(uint) x[0]) << 24) | ((cast(uint) x[1]) << 16) | ((cast(uint) x[2]) << 8) | (cast(uint) x[3]);
        }
        else
        {
            return ((cast(uint) x[3]) << 24) | ((cast(uint) x[2]) << 16) | ((cast(uint) x[1]) << 8) | (cast(uint) x[0]);
        }
    }

    //-----------------------------------------------------------------------------
    // Finalization mix - force all bits of a hash block to avalanche
    static uint fmix32(uint h) pure nothrow @safe @nogc
    {
        h ^= h >> 16;
        h *= 0x85ebca6b;
        h ^= h >> 13;
        h *= 0xc2b2ae35;
        h ^= h >> 16;

        return h;
    }

    auto len = bytes.length;
    auto data = bytes.ptr;
    auto nblocks = len / 4;

    uint h1 = cast(uint)seed;

    enum uint c1 = 0xcc9e2d51;
    enum uint c2 = 0x1b873593;
    enum uint c3 = 0xe6546b64;

    //----------
    // body
    auto end_data = data+nblocks*uint.sizeof;
    for(; data!=end_data; data += uint.sizeof)
    {
        uint k1 = get32bits(data);
        k1 *= c1;
        k1 = rotl32!15(k1);
        k1 *= c2;

        h1 ^= k1;
        h1 = rotl32!13(h1);
        h1 = h1*5+c3;
    }

    //----------
    // tail
    uint k1 = 0;

    switch(len & 3)
    {
        case 3: k1 ^= data[2] << 16; goto case;
        case 2: k1 ^= data[1] << 8;  goto case;
        case 1: k1 ^= data[0];
                k1 *= c1; k1 = rotl32!15(k1); k1 *= c2; h1 ^= k1;
                goto default;
        default:
    }

    //----------
    // finalization
    h1 ^= len;
    h1 = fmix32(h1);
    return h1;
}

//  Check that bytesHash works with CTFE
pure nothrow @system @nogc unittest
{
    size_t ctfeHash(string x)
    {
        return bytesHash(x.ptr, x.length, 0);
    }

    enum test_str = "Sample string";
    enum size_t hashVal = ctfeHash(test_str);
    assert(hashVal == bytesHash(&test_str[0], test_str.length, 0));

    // Detect unintended changes to bytesHash on unaligned and aligned inputs.
    version(BigEndian)
    {
        const ubyte[7] a = [99, 4, 3, 2, 1, 5, 88];
        const uint[2] b = [0x01_02_03_04, 0x05_ff_ff_ff];
    }
    else
    {
        const ubyte[7] a = [99, 1, 2, 3, 4, 5, 88];
        const uint[2] b = [0x04_03_02_01, 0xff_ff_ff_05];
    }
    // It is okay to change the below values if you make a change
    // that you expect to change the result of bytesHash.
    assert(bytesHash(&a[1], a.length - 2, 0) == 2727459272);
    assert(bytesHash(&b, 5, 0) == 2727459272);
}<|MERGE_RESOLUTION|>--- conflicted
+++ resolved
@@ -439,14 +439,8 @@
     return bytesHash((cast(const(ubyte)*) buf)[0 .. len], seed);
 }
 
-<<<<<<< HEAD
-
-@system pure nothrow @nogc
-size_t bytesHash(scope const(void)* buf, size_t len, size_t seed)
-=======
 private @nogc nothrow pure @trusted
 size_t bytesHash(scope const(ubyte)[] bytes, size_t seed)
->>>>>>> 69f598df
 {
     static uint rotl32(uint n)(in uint x) pure nothrow @safe @nogc
     {
