--- conflicted
+++ resolved
@@ -705,11 +705,7 @@
                     return MATCH.nomatch;
                 m = MATCH.constant;
             }
-<<<<<<< HEAD
             if (e.type != t && e.hexString && tn.isIntegral && (tn.size == e.sz || (!e.committed && (e.len % tn.size) == 0)))
-=======
-            if (e.type != t && e.hexString && tn.isintegral && (tn.size == e.sz || (!e.committed && (e.len % tn.size) == 0)))
->>>>>>> 3aaf7bf2
             {
                 m = MATCH.convert;
                 return m;
