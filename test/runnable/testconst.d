--- conflicted
+++ resolved
@@ -1992,7 +1992,6 @@
 }
 
 /************************************/
-<<<<<<< HEAD
 // 6870
 
 void test6870()
@@ -2031,7 +2030,8 @@
 static assert(is( shared(inout(immutable(T))) == immutable(T) ));
 static assert(is( inout(shared(immutable(T))) == immutable(T) ));
 static assert(is( inout(immutable(shared(T))) == immutable(T) ));
-=======
+
+/************************************/
 // 6912
 
 @property inout(int) testinout(string code)(inout(int) x=0){ mixin(code); return x; }
@@ -2051,7 +2051,6 @@
     static assert(!is(typeof(testinout!q{ immutable(int)[int] iaa; inout(    const(int)[int]) waa = iaa; })));
     static assert(!is(typeof(testinout!q{ immutable(int)[int] iaa; inout(immutable(int)[int]) waa = iaa; })));
 }
->>>>>>> eb5a37d7
 
 /************************************/
 
@@ -2150,11 +2149,8 @@
     test6864();
     test6865();
     test6866();
-<<<<<<< HEAD
     test6870();
-=======
     test6912();
->>>>>>> eb5a37d7
 
     printf("Success\n");
     return 0;
