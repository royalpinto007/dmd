// PERMUTE_ARGS: -fPIC

/* Test associative arrays */

extern(C) int printf(const char*, ...);
extern(C) int memcmp(const void *s1, const void *s2, size_t n);

import core.memory;  // for GC.collect
import std.random;   // for uniform random numbers

/************************************************/

int nametable[char[]];

void insert(string name, int value)
{
    nametable[name] = value;
}

int retrieve(string name)
{
    return nametable[name];
}

void test1()
{   int v;

    printf("test1.a\n");
    insert("hello", 1);
    printf("test1.b\n");
    insert("world", 2);
    printf("test1.c\n");
    v = retrieve("hello");
    assert(v == 1);
    v = retrieve("world");
    assert(v == 2);
    v = retrieve("world");
    assert(v == 2);

    nametable.rehash;
    v = retrieve("world");
    assert(v == 2);
}

/************************************************/


void test2()
{
    int[string] aa;
    string[] keys;
    int[] values;

    printf("test2()\n");

    /*************/

    assert(aa == null);
    assert(aa.length == 0);

    keys = aa.keys;
    assert(keys.length == 0);

    values = aa.values;
    assert(values.length == 0);

    aa.rehash;
    assert(aa.length == 0);

    /*************/

    aa["hello"] = 3;
    assert(aa["hello"] == 3);
    aa["hello"]++;
    assert(aa["hello"] == 4);

    assert(aa.length == 1);

    keys = aa.keys;
    assert(keys.length == 1);
    assert(memcmp(keys[0].ptr, cast(char*)"hello", 5) == 0);

    values = aa.values;
    assert(values.length == 1);
    assert(values[0] == 4);

    aa.rehash;
    assert(aa.length == 1);
    assert(aa["hello"] == 4);
}

/************************************************/

typedef int foo3;

foo3 [foo3] list3;

void test3()
{
    list3[cast(foo3)5] = cast(foo3)2;
    foo3 x = list3.keys[0]; // This line fails.
    assert(x == cast(foo3)5);
}


/************************************************/

void test4()
{
    int[const(ubyte)[]] b;
    const(ubyte)[] x;
    b[x] = 3;
    assert(b[x] == 3);
}

/************************************************/

void test5()
{
    int[immutable(short)[]] b;
    immutable(short)[] x;
    b[x] = 3;
    assert(b[x] == 3);
}

/************************************************/

void test6()
{
    int[const(int)[]] b;
    const(int)[] x;
    b[x] = 3;
    assert(b[x] == 3);
}

/************************************************/

void test7()
{
    int[immutable(uint)[]] b;
    immutable(uint)[] x;
    b[x] = 3;
    assert(b[x] == 3);
}

/************************************************/

void test8()
{
    int[immutable(long)[]] b;
    immutable(long)[] x;
    b[x] = 3;
    assert(b[x] == 3);
}

/************************************************/

void test9()
{
    int[immutable(ulong)[]] b;
    immutable(ulong)[] x;
    b[x] = 3;
    assert(b[x] == 3);
}

/************************************************/

class A10 {}
 
int[immutable(A10)[]] foo10;
 
void test10()
{
  auto key = new immutable(A10)[2];

  cast()(key[0]) = new A10();
  foo10[key] = 0;
  assert(key in foo10);
  assert(!(key !in foo10));
}


/************************************************/

struct Value
{
    uint x,y,z,t;
}

struct Key
{
    int a,b,c,d;

    static int hash, cmp, equals;

    size_t toHash() const
    {	hash = 1;
	return a + b + c + d;
    }

    int opCmp(ref const Key s) const
    {	cmp = 1;
	int x;

	x = a - s.a;
	if (x == 0)
	{   x = b - s.b;
	    if (x == 0)
	    {	x = c - s.c;
		if (x == 0)
		    x = d - s.d;
	    }
	}
	return x;
    }

    bool opEquals(ref const Key s) const
    {
	printf("opEquals()\n");
	equals = 1;
	return (a == s.a && b == s.b && c == s.c && d == s.d);
    }
}

void test11()
{
    Value[Key] table;

    Value* p;
    Value v;
    Value r;
    Key k;

    v.x = 7;
    v.y = 8;
    v.z = 9;
    v.t = 10;

    k.a = 1;
    k.b = 2;
    k.c = 3;
    k.d = 4;

    p = k in table;
    assert(!p);

    table[k] = v;
    p = k in table;
    assert(p);

    table.rehash;
    p = k in table;
    assert(p);

    r = table[k];
    assert(v == r);

    table.remove(k);
    assert(!(k in table));

    printf("Key.hash = %d\n", Key.hash);
    assert(Key.hash == 1);
    printf("Key.cmp = %d\n", Key.cmp);
    assert(Key.cmp == 1);
//    assert(Key.equals == 1);
}


/************************************************/

struct S12
{
    byte number;
    char[] description;
    char[] font_face;
    byte font_size;
    ushort flags;
    int colour_back;
    int colour_fore;
    byte charset;
}

void test12()
{
    S12[] x;
    printf("size %d\n",S12.sizeof);
    printf("align %d\n",S12.alignof);
    printf("offset %d\n",S12.description.offsetof);

    for (int i=0;i<3;i++) {
        S12 s;
        s.font_face="font face".dup;
        x ~= s;
    }

/* works fine
    S12 s;
    s.font_face="font face".dup;
    x ~= s;
    s.font_face="font face".dup;
    x ~= s;
    s.font_face="font face".dup;
    x ~= s;
    s.font_face="font face".dup;
    x ~= s;
*/
    GC.collect();
    printf("%.*s\n",x[0].font_face.length,x[0].font_face.ptr);
    printf("%.*s\n",x[1].font_face.length,x[1].font_face.ptr);
}


/************************************************/

void test13()
{
	int[string] array;
	array["eins"]=1;
	array["zwei"]=2;
	array["drei"]=3;

	assert(array.length==3);
	
	int[string] rehashed=array.rehash;
	assert(rehashed is array);

	string[] key = array.keys;
	assert(key.length==3);
	
	bool have[3];

	assert(!have[0]);
	assert(!have[1]);
	assert(!have[2]);

	foreach(string value; key){
		switch(value){
			case "eins":{
				have[0]=true;
				break;
			}case "zwei":{
				have[1]=true;
				break;
			}case "drei":{
				have[2]=true;
				break;
			}default:{
				assert(0);
			}
		}
	}	

	assert(have[0]);
	assert(have[1]);
	assert(have[2]);
}

/************************************************/

void test14()
{
    int[char[]] aa;

    aa["hello"] = 3;
    assert(aa["hello"] == 3);
    assert("hello" in aa);
    //delete aa["hello"];
    aa.remove("hello");
    assert(!("hello" in aa));
}

/************************************************/

class SomeClass
{
	this(char value)
	{
	    printf("class created\n");
	    _value = value;
	}

	~this()
	{
	    printf("class killed (%d)\n", _value);
	}

	char value()
	{
	    return _value;
	}

	private
	{
	    char _value;
	}
}

char[] allChars = [ 'a', 'b', 'c', 'e', 'z', 'q', 'x' ];

SomeClass[char] _chars;
	
void _realLoad()
{
    printf("Loading...\n");
    foreach(char ch; allChars)
    {
	_chars[ch] = new SomeClass(ch);
    }
}



void test15()
{
    _realLoad();
    int j;
    
    for (int i = 0; i < 10000; i++)
    {
	foreach(char ch; allChars)
	{
	    SomeClass obj = _chars[ch];
	    j += obj.value;
	}
	GC.collect();
    }
    printf("j = %d\n", j);
    assert(j == 7500000);
}


/************************************************/

void test16()
{
    int[int] aa;

    Random gen;
    for (int i = 0; i < 50000; i++)
    {
	int key = uniform(0, int.max, gen);
	int value = uniform(0, int.max, gen);

	aa[key] = value;
    }

    int[] keys = aa.keys;
    assert(keys.length == aa.length);

    int j;
    foreach (k; keys)
    {
	assert(k in aa);
	j += aa[k];
    }
    printf("test16 = %d\n", j);

    int m;
    foreach (k, v; aa)
    {
	assert(k in aa);
	assert(aa[k] == v);
	m += v;
    }
    assert(j == m);

    m = 0;
    foreach (v; aa)
    {
	m += v;
    }
    assert(j == m);

    int[] values = aa.values;
    assert(values.length == aa.length);

    foreach(k; keys)
    {
	aa.remove(k);
    }
    assert(aa.length == 0);

    for (int i = 0; i < 1000; i++)
    {
	int key2 = uniform(0, int.max, gen);
	int value2 = uniform(0, int.max, gen);

	aa[key2] = value2;
    }
    foreach(k; aa)
    {
	if (k < 1000)
	    break;
    }
    foreach(k, v; aa)
    {
	if (k < 1000)
	    break;
    }
}

/************************************************/

void dummy17()
{
}

int bb17[string];

int foo17()
{
	foreach(string s, int i; bb17)
	{
		dummy17();
	}

	bb17["a"] = 1;

	foreach(int b; bb17)
	{
		try{
			throw new Error("foo");
		}catch(Error e){
			assert(e);
			return 0;
		}catch{
			assert(0);
		}
		assert(0);
	}

	assert(0);
}

void test17()
{
    int i = foo17();
    printf("foo17 = %d\n", i);
    assert(i == 0);
}

/************************************************/

void test18() 
{
    int[uint] aa;

    aa[1236448822] = 0;
    aa[2716102924] = 1;
    aa[ 315901071] = 2;

    aa.remove(1236448822);
    printf("%d\n", aa[2716102924]);
    assert(aa[2716102924] == 1);
}


/************************************************/

void test19()
{
    immutable(char[5])[int] aa = ([3:"hello", 4:"betty"]);

    assert(aa[3] == "hello");
    assert(aa[4] == "betty");

    auto keys = aa.keys;
    printf("%d\n", keys[0]);
    printf("%d\n", keys[1]);

    auto vs = aa.values;
    printf("%.*s\n", vs[0].length, vs[0].ptr);
    printf("%.*s\n", vs[1].length, vs[1].ptr);

    string aavalue_typeid = typeid(typeof(aa.values)).toString();
    printf("%.*s\n", aavalue_typeid.length, aavalue_typeid.ptr);

    printf("%.*s\n", aa[3].length, aa[3].ptr);
    printf("%.*s\n", aa[4].length, aa[4].ptr);
}

/************************************************/

void test20()
{
    string[int] aa = ([3:"hello", 4:"betty"]);

    assert(aa[3] == "hello");
    assert(aa[4] == "betty");

    auto keys = aa.keys;
    printf("%d\n", keys[0]);
    printf("%d\n", keys[1]);

    auto values = aa.values;
    printf("%.*s\n", values[0].length, values[0].ptr);
    printf("%.*s\n", values[1].length, values[1].ptr);

    string aavalue_typeid = typeid(typeof(aa.values)).toString();
    printf("%.*s\n", aavalue_typeid.length, aavalue_typeid.ptr);

    printf("%.*s\n", aa[3].length, aa[3].ptr);
    printf("%.*s\n", aa[4].length, aa[4].ptr);
}

/************************************************/

void test21()
{
    ushort[20] key = 23;
    int[ushort[20]] aa;
    aa[key] = 42;
    auto x = aa[key];
    assert(x == 42);
    printf("foo\n");
}

/************************************************/

void test22()
{
    int[string] stopWords = [ "abc"[]:1 ];
    assert("abc"[] in stopWords);
}

/************************************************/

void test23()
{
    uint[char[]][] fractal;
    fractal.length = 10;
}

/************************************************/

void test24()
{
    int[string] x;
    char[] y;
    if (y in x)
    {
	int z = x[y];
    }
}

/************************************************/

void test25()
{
    string[string] aa;
    foreach (k,v; aa)
    {
    }
}

/************************************************/

class Tag
{
    string[string] attr;
}

void foo26(const(Tag) tag_)
{
    foreach(k,v;tag_.attr) { }
}

void test26()
{
}

/************************************************/

void test27()
{
    int[int] s;
    s = s.init;
}

/************************************************/

void test28()
{
    auto a1 = [ 1:10.0, 2:20, 3:15 ];
    auto a2 = [ 1:10.0, 2:20, 3:15 ];
    assert(a1 !is a2);
    assert(a1 == a2);
    a2[7] = 23;
    assert(a1 != a2);
    a2.remove(7);
    assert(a1 == a2);
    a1.rehash;
    assert(a1 == a2);
    a2[2] = 18;
    assert(a1 != a2);
}

/************************************************/

void test29()
{
    auto gammaFunc = [-1.5:2.363, -0.5:-3.545, 0.5:1.772];

    // write all keys
    foreach (k; gammaFunc.byKey()) {
       printf("%f\n", k); 
    }

    // write all values
    foreach (v; gammaFunc.byValue()) {
       printf("%f\n", v); 
    }
}

/************************************************/

string toString(int value)
{
    char[] result = new char[12];

    uint ndigits = 0;
    do
    {
        const c = cast(char) ((value % 10) + '0');
        value /= 10;
        ndigits++;
        result[$ - ndigits] = c;
    }
    while (value);
    return cast(string) result[$ - ndigits .. $];
}

void test30()
{
    int[string] aa;
    for(int i = 0; i < 100000; i++)
    {
        string s = toString(i);
        aa[s] = i;
    }
}

/************************************************/

void test31()
{
    int[int] test;
    test[0] = 0;
    test[1] = 1;
    test[2] = 2;

    bool flag = false;
    foreach( k, v; test){
        //printf("loop: %d %d\n", k, v);
        assert(!flag);
        flag = true;
        break;
    }
}

/************************************************/

void test32()
{
    uint[ushort] aa;
    aa[1] = 1;
    aa[2] = 2;
    aa[3] = 3;
    aa[4] = 4;
    aa[5] = 5;
    foreach(v; aa)
    {
	printf("%x\n", v);
	assert(v >= 1 && v <= 5);
    }
}

/************************************************/

template ICE3996(T : V[K], K, V) {}

struct Bug3996 {}

static assert(!is( ICE3996!(Bug3996) ));

/************************************************/

void bug4826c(T)(int[int] value, T x) {}

void test34()
{
   AssociativeArray!(int, int) z;
   bug4826c(z,1);
}

/************************************************/
// 5131

struct ICE35 {
    ICE35 opAssign(int x) { return this; }
};

void test35() {
    ICE35[string] a;
    a["ICE?"] = 1;
}

/************************************************/
// 6433

void test36() {
    int[int] aa;
    static assert(aa.sizeof != 0);
    static assert(aa.alignof != 0);
    static assert(is(typeof(aa.init) == int[int]));
<<<<<<< HEAD
    static assert(aa.mangleof == "_D6testaa6test36FZv2aaHii");
=======
    static assert(typeof(aa).mangleof == "Hii");
>>>>>>> 059d72c5
    static assert(typeof(aa).stringof == "int[int]");
    static struct AA { int[int] aa; }
    static assert(AA.aa.offsetof == 0);

    aa = aa.init;
    aa[0] = 1;
    assert(aa.length == 1 && aa[0] == 1);
}

/************************************************/

int main()
{
printf("before test 1\n");   test1();
printf("before test 2\n");   test2();
printf("before test 3\n");   test3();
printf("before test 4\n");   test4();
printf("before test 5\n");   test5();
printf("before test 6\n");   test6();
printf("before test 7\n");   test7();
printf("before test 8\n");   test8();
printf("before test 9\n");   test9();
printf("before test 10\n");   test10();
printf("before test 11\n");   test11();
printf("before test 12\n");   test12();
printf("before test 13\n");   test13();
printf("before test 14\n");   test14();
printf("before test 15\n");   test15();
printf("before test 16\n");   test16();
printf("before test 17\n");   test17();
printf("before test 18\n");   test18();
printf("before test 19\n");   test19();
printf("before test 20\n");   test20();
printf("before test 21\n");   test21();
printf("before test 22\n");   test22();
printf("before test 23\n");   test23();
printf("before test 24\n");   test24();
printf("before test 25\n");   test25();
printf("before test 26\n");   test26();
printf("before test 27\n");   test27();
printf("before test 28\n");   test28();
printf("before test 29\n");   test29();
printf("before test 30\n");   test30();
printf("before test 31\n");   test31();
printf("before test 32\n");   test32();

    test34();
    test35();
    test36();

    printf("Success\n");
    return 0;
}

<|MERGE_RESOLUTION|>--- conflicted
+++ resolved
@@ -813,11 +813,7 @@
     static assert(aa.sizeof != 0);
     static assert(aa.alignof != 0);
     static assert(is(typeof(aa.init) == int[int]));
-<<<<<<< HEAD
-    static assert(aa.mangleof == "_D6testaa6test36FZv2aaHii");
-=======
     static assert(typeof(aa).mangleof == "Hii");
->>>>>>> 059d72c5
     static assert(typeof(aa).stringof == "int[int]");
     static struct AA { int[int] aa; }
     static assert(AA.aa.offsetof == 0);
