--- conflicted
+++ resolved
@@ -146,11 +146,11 @@
 
     int bar(int x)
     {
-        Abc9 *foo() { return &this; }
-
-        Abc9 *p = foo();
-        assert(p == &this);
-        return p.c + x;
+	Abc9 *foo() { return &this; }
+
+	Abc9 *p = foo();
+	assert(p == &this);
+	return p.c + x;
     }
 }
 
@@ -171,11 +171,11 @@
 
     int bar(int x)
     {
-        Abc10 foo() { return this; }
-
-        Abc10 p = foo();
-        assert(p == this);
-        return p.c + x;
+	Abc10 foo() { return this; }
+
+	Abc10 p = foo();
+	assert(p == this);
+	return p.c + x;
     }
 
 }
@@ -196,8 +196,8 @@
 
     void opApply(void delegate(int) fp)
     {
-        for (int i = 0; i < array.length; i++)
-            fp(array[i]);
+	for (int i = 0; i < array.length; i++)
+	    fp(array[i]);
     }
 }
 
@@ -207,8 +207,8 @@
 
     void comp_max(int i)
     {
-        if (i > max)
-            max = i;
+	if (i > max)
+	    max = i;
     }
 
     c.opApply(&comp_max);
@@ -270,9 +270,9 @@
     }
 }
 
-/* This one kind of depends upon memory layout.  GlobalScopeSpoof should
-be called with no "this" pointer; this is trying to ensure that
-everything is working properly.  Of course, in the DMD calling
+/* This one kind of depends upon memory layout.  GlobalScopeSpoof should 
+be called with no "this" pointer; this is trying to ensure that 
+everything is working properly.  Of course, in the DMD calling 
 convention it'll fail if the caller passes too much/little data. */
 
 void GlobalScopeSpoof (int x, int y)
@@ -313,8 +313,8 @@
 {
     struct Abc
     {
-        int x = 3;
-        int y = 4;
+	int x = 3;
+	int y = 4;
     }
 
     Abc a;
@@ -329,10 +329,10 @@
 {
     struct Abc
     {
-        int x = 3;
-        int y = 4;
-
-        int foo() { return y; }
+	int x = 3;
+	int y = 4;
+
+	int foo() { return y; }
     }
 
     Abc a;
@@ -349,10 +349,10 @@
 
     struct Abc
     {
-        int x = 3;
-        int y = 4;
-
-        int foo() { return y + z; }
+	int x = 3;
+	int y = 4;
+
+	int foo() { return y + z; }
     }
 
     Abc a;
@@ -369,10 +369,10 @@
 
     static class Abc
     {
-        int x = 3;
-        int y = 4;
-
-        int foo() { return y + z; }
+	int x = 3;
+	int y = 4;
+
+	int foo() { return y + z; }
     }
 
     Abc a = new Abc();
@@ -423,8 +423,8 @@
 
     void opApply(void delegate(int) fp)
     {
-        for (int i = 0; i < array.length; i++)
-            fp(array[i]);
+	for (int i = 0; i < array.length; i++)
+	    fp(array[i]);
     }
 }
 
@@ -457,18 +457,18 @@
 
     int foo(int b)
     {
-        b += c;             // 4 is added to b
-        c++;                // bar.c is now 5
-        return b + c;       // 12 is returned
+	b += c;		// 4 is added to b
+	c++;		// bar.c is now 5
+	return b + c;	// 12 is returned
     }
     c = 4;
-    int i = foo(a);         // i is set to 12
-    return i + c;           // returns 17
+    int i = foo(a);	// i is set to 12
+    return i + c;	// returns 17
 }
 
 void test21()
 {
-    int i = bar21(3);       // i is assigned 17
+    int i = bar21(3);	// i is assigned 17
     assert(i == 17);
 }
 
@@ -476,60 +476,60 @@
 
 void foo22(void delegate() baz)
 {
-    baz();
+  baz();
 }
 
 void bar22(int i)
 {
+  int j = 14;
+  printf("%d,%d\n",i,j);
+
+  void fred()
+  {
+    printf("%d,%d\n",i,j);
+    assert(i == 12 && j == 14);
+  }
+
+  fred();
+  foo22(&fred);
+}
+
+void test22()
+{
+  bar22(12);
+}
+
+
+/*******************************************/
+
+void frelled(void delegate() baz)
+{
+  baz();
+}
+
+class Foo23
+{
+  void bar(int i)
+  {
     int j = 14;
     printf("%d,%d\n",i,j);
 
     void fred()
     {
-        printf("%d,%d\n",i,j);
-        assert(i == 12 && j == 14);
-    }
-
-    fred();
-    foo22(&fred);
-}
-
-void test22()
-{
-    bar22(12);
-}
-
-
-/*******************************************/
-
-void frelled(void delegate() baz)
-{
-    baz();
-}
-
-class Foo23
-{
-    void bar(int i)
-    {
-        int j = 14;
-        printf("%d,%d\n",i,j);
-
-        void fred()
-        {
-            printf("%d,%d\n",i,j);
-            assert(i == 12);
-            assert(j == 14);
-        }
-
-        frelled(&fred);
-    }
+	printf("%d,%d\n",i,j);
+	assert(i == 12);
+	assert(j == 14);
+    }
+
+    frelled(&fred);
+  }
 }
 
 void test23()
 {
-    Foo23 f = new Foo23();
-
-    f.bar(12);
+  Foo23 f = new Foo23();
+  
+  f.bar(12);
 }
 
 
@@ -564,31 +564,34 @@
 
 bool foo26(callback26 a)
 {
-    return a(12);
+    
+  return a(12);
 }
 
 class Bar26
 {
-    int func(int v)
-    {
-        printf("func(v=%d)\n", v);
-        foo26(delegate bool(int a)
-            {
-                printf("%d %d\n",a,v); return true;
-                assert(a == 12);
-                assert(v == 15);
-                assert(0);
-            });
-
-        return v;
-    }
+  
+  int func(int v)
+  {
+    printf("func(v=%d)\n", v);
+    foo26(delegate bool(int a)
+	{
+	    printf("%d %d\n",a,v); return true;
+	    assert(a == 12);
+	    assert(v == 15);
+	    assert(0);
+	} );
+    
+    return v;
+  }
 }
 
 
 void test26()
 {
-    Bar26 b = new Bar26();
-    b.func(15);
+  Bar26 b = new Bar26();
+  
+  b.func(15);
 }
 
 
@@ -598,12 +601,12 @@
 {
     uint myFunc()
     {
-        uint myInt = 13;
-        uint mySubFunc()
-        {
-            return myInt;
-        }
-        return mySubFunc();
+	uint myInt = 13;
+	uint mySubFunc()
+	{
+	    return myInt;
+	}
+	return mySubFunc();
     }
 }
 
@@ -627,10 +630,10 @@
 {
     int func()
     {
-        int count = 0;
-
-        Foo28(delegate void() { ++count; } );
-        return count;
+	int count = 0;
+
+	Foo28(delegate void() { ++count; } );
+	return count;
     }
 }
 
@@ -644,24 +647,24 @@
 
 /*******************************************/
 
-class Foo29
-{
-    void Func(void delegate() call)
-    {
-        for(int i = 0; i < 10; ++i)
-            call();
-    }
+class Foo29 
+{
+  void Func(void delegate() call)
+  {
+    for(int i = 0; i < 10; ++i)
+      call();
+  }
 }
 
 class Bar29
 {
     int Func()
     {
-        int count = 0;
-        Foo29 ic = new Foo29();
-
-        ic.Func(delegate void() { ++count; } );
-        return count;
+	int count = 0;
+	Foo29 ic = new Foo29();
+
+	ic.Func(delegate void() { ++count; } );
+	return count;
     }
 }
 
@@ -676,30 +679,30 @@
 
 struct Foo30
 {
-    int[] arr;
+  int[] arr;
 }
 
 void Func30(Foo30 bar)
 {
     void InnerFunc(int x, int y)
     {
-        int a = bar.arr[y]; // Ok
-
-        if(bar.arr[y]) // Access violation
-        {
-        }
-    }
-
+      int a = bar.arr[y]; // Ok
+    
+      if(bar.arr[y]) // Access violation
+      {
+      }
+    }
+    
     InnerFunc(5,5);
 }
 
 
 void test30()
 {
-    Foo30 abc;
-
-    abc.arr.length = 10;
-    Func30(abc);
+  Foo30 abc;
+
+  abc.arr.length = 10;
+  Func30(abc);
 }
 
 
@@ -715,17 +718,17 @@
 void test31()
 {
     call31(100, delegate void(int d1)
-    {
-        printf("d1 = %d\n", d1);
-        assert(d1 == 100);
-        call31(200, delegate void(int d2)
-        {
-            printf("d1 = %d\n", d1);
-            printf("d2 = %d\n", d2);
-            assert(d1 == 100);
-            assert(d2 == 200);
-        });
-    });
+	{
+	    printf("d1 = %d\n", d1);
+	    assert(d1 == 100);
+	    call31(200, delegate void(int d2)
+		{
+		    printf("d1 = %d\n", d1);
+		    printf("d2 = %d\n", d2);
+		    assert(d1 == 100);
+		    assert(d2 == 200);
+		});
+	});
 }
 
 
@@ -741,24 +744,24 @@
 void test32()
 {
     call32(100, delegate void(int d1)
-    {
-        int a = 3;
-        int b = 4;
-        printf("d1 = %d, a = %d, b = %d\n", d1, a, b);
-        assert(a == 3);
-        assert(b == 4);
-        assert(d1 == 100);
-
-        call32(200, delegate void(int d2)
-        {
-            printf("d1 = %d, a = %d\n", d1, a);
-            printf("d2 = %d, b = %d\n", d2, b);
-            assert(a == 3);
-            assert(b == 4);
-            assert(d1 == 100);
-            assert(d2 == 200);
-        });
-    });
+	{
+	    int a = 3;
+	    int b = 4;
+	    printf("d1 = %d, a = %d, b = %d\n", d1, a, b);
+	    assert(a == 3);
+	    assert(b == 4);
+	    assert(d1 == 100);
+
+	    call32(200, delegate void(int d2)
+		{
+		    printf("d1 = %d, a = %d\n", d1, a);
+		    printf("d2 = %d, b = %d\n", d2, b);
+		    assert(a == 3);
+		    assert(b == 4);
+		    assert(d1 == 100);
+		    assert(d2 == 200);
+		});
+	});
 }
 
 
@@ -768,34 +771,34 @@
 {
     extern (C) int Foo1(int a, int b, int c)
     {
-        assert(a == 1);
-        assert(b == 2);
-        assert(c == 3);
-        return 1;
+	assert(a == 1);
+	assert(b == 2);
+	assert(c == 3);
+	return 1;
     }
 
     extern (D) int Foo2(int a, int b, int c)
     {
-        assert(a == 1);
-        assert(b == 2);
-        assert(c == 3);
-        return 2;
+	assert(a == 1);
+	assert(b == 2);
+	assert(c == 3);
+	return 2;
     }
 
     extern (Windows) int Foo3(int a, int b, int c)
     {
-        assert(a == 1);
-        assert(b == 2);
-        assert(c == 3);
-        return 3;
+	assert(a == 1);
+	assert(b == 2);
+	assert(c == 3);
+	return 3;
     }
 
     extern (Pascal) int Foo4(int a, int b, int c)
     {
-        assert(a == 1);
-        assert(b == 2);
-        assert(c == 3);
-        return 4;
+	assert(a == 1);
+	assert(b == 2);
+	assert(c == 3);
+	return 4;
     }
 
     assert(Foo1(1, 2, 3) == 1);
@@ -813,14 +816,13 @@
     int x;
 
     class Bar
-    {
-        int y;
-
-        int delegate() getDelegate()
+    {	int y;
+
+	int delegate() getDelegate()
         {
-            assert(y == 8);
-            auto i = sayHello();
-            assert(i == 23);
+	    assert(y == 8);
+	    auto i = sayHello();
+	    assert(i == 23);
             return &sayHello;
         }
     }
@@ -828,16 +830,16 @@
 
     int sayHello()
     {
-        printf("Hello\n");
-        assert(x == 47);
-        return 23;
+	printf("Hello\n");
+	assert(x == 47);
+	return 23;
     }
 
     this()
     {
-        x = 47;
+	x = 47;
         bar = new Bar();
-        bar.y = 8;
+	bar.y = 8;
     }
 }
 
@@ -857,16 +859,16 @@
     int x = 42;
     void bar()
     {
-        int y = 43;
+	int y = 43;
         new class Object
         {
             this()
-            {
-                //writefln("x = %s", x);
-                //writefln("y = %s", y);
-                assert(x == 42);
-                assert(y == 43);
-            }
+	    {
+		//writefln("x = %s", x);
+		//writefln("y = %s", y);
+		assert(x == 42);
+		assert(y == 43);
+	    }
         };
     }
 }
@@ -884,16 +886,16 @@
     int x = 42;
     this()
     {
-        int y = 43;
+	int y = 43;
         new class Object
         {
             this()
-            {
-                //writefln("x = %s", x);
-                //writefln("y = %s", y);
-                assert(x == 42);
-                assert(y == 43);
-            }
+	    {
+		//writefln("x = %s", x);
+		//writefln("y = %s", y);
+		assert(x == 42);
+		assert(y == 43);
+	    }
         };
     }
 }
@@ -910,22 +912,22 @@
     int x = 42;
     void bar()
     {
-        int y = 43;
-        void abc()
-        {
-            new class Object
-            {
-                this()
-                {
-                    //writefln("x = %s", x);
-                    //writefln("y = %s", y);
-                    assert(x == 42);
-                    assert(y == 43);
-                }
-            };
-        }
-
-        abc();
+	int y = 43;
+	void abc()
+	{
+	    new class Object
+	    {
+		this()
+		{
+		    //writefln("x = %s", x);
+		    //writefln("y = %s", y);
+		    assert(x == 42);
+		    assert(y == 43);
+		}
+	    };
+	}
+
+	abc();
     }
 }
 
@@ -943,34 +945,34 @@
 
     int delegate() foo()
     {
-        class C
-        {
-            int dg()
-            {
-                return ++status;
-            }
-        }
-
-        C c = new C();
-
-        return &c.dg;
+	class C
+	{
+	    int dg()
+	    {
+		return ++status;
+	    }
+	}
+
+	C c = new C();
+	
+	return &c.dg;
     }
 
     int delegate() bar = foo();
 
     if(status != 3)
     {
-        assert(0);
+	    assert(0);
     }
 
     if(bar() != 4)
     {
-        assert(0);
+	    assert(0);
     }
 
     if(status != 4)
     {
-        assert(0);
+	    assert(0);
     }
 }
 
@@ -982,31 +984,31 @@
 
     int delegate() foo()
     {
-        return &(new class
-            {
-                int dg()
-                {
-                    return ++status;
-                }
-            }
-        ).dg;
+	return &(new class
+	    {
+		int dg()
+		{
+		    return ++status;
+		}
+	    }
+	).dg;
     }
 
     int delegate() bar = foo();
-
+    
     if(status != 0)
     {
-        assert(0);
+	assert(0);
     }
 
     if(bar() != 1)
     {
-        assert(0);
+	assert(0);
     }
 
     if(status != 1)
     {
-        assert(0);
+	assert(0);
     }
 }
 
@@ -1024,13 +1026,13 @@
     void init()
     {
         I40 i = new class() I40
-        {
+	{
             void get( string s )
-            {
+	    {
                 func();
             }
         };
-        i.get("hello");
+	i.get("hello");
     }
     void func( ){ assert(a == 4); }
 }
@@ -1048,19 +1050,19 @@
 
     void init()
     {
-        class N
-        {
+	class N
+	{
             void get()
-            {
+	    {
                 func();
             }
-        }
-        N n = new N();
-        n.get();
+	}
+	N n = new N();
+	n.get();
     }
     void func()
     {
-        assert(a == 3);
+	assert(a == 3);
     }
 }
 
@@ -1074,32 +1076,31 @@
 /*******************************************/
 
 class C42
-{
-    int a = 3;
+{   int a = 3;
 
     void init()
     {
-        class N
-        {
-            void init()
-            {
-                class M
-                {
-                    void get()
-                    {
-                        func();
-                    }
-                }
-                M m = new M();
-                m.get();
-            }
-        }
-        N n = new N();
-        n.init();
+	class N
+	{
+	    void init()
+	    {
+		class M
+		{
+		    void get()
+		    {
+			func();
+		    }
+		}
+		M m = new M();
+		m.get();
+	    }
+	}
+	N n = new N();
+	n.init();
     }
     void func()
     {
-        assert(a == 3);
+	assert(a == 3);
     }
 }
 
@@ -1120,9 +1121,9 @@
 
     void bar()
     {
-        int y = 4;
-        assert(foo43!(x)() == 3);
-        assert(foo43!(y)() == 4);
+	int y = 4;
+	assert(foo43!(x)() == 3);
+	assert(foo43!(y)() == 4);
     }
 
     bar();
@@ -1164,24 +1165,24 @@
 {
     void test()
     {
-        a = 4;
-        Inner i = new Inner;
-        i.foo();
+	a = 4;
+	Inner i = new Inner;
+	i.foo();
     }
 
     class Inner
     {
-        void foo()
-        {
-            assert(a == 4);
-            Inner i = new Inner;
-            i.bar();
-        }
-
-        void bar()
-        {
-            assert(a == 4);
-        }
+	void foo()
+	{
+	    assert(a == 4);
+	    Inner i = new Inner;
+	    i.bar();
+	}
+
+	void bar()
+	{
+	    assert(a == 4);
+	}
     }
     int a;
 }
@@ -1201,7 +1202,7 @@
 
     int func()
     {
-        return 73;
+	return 73;
     }
 }
 
@@ -1210,21 +1211,20 @@
     int b = 7;
 
     class AnonAdapter : Adapter
-    {
-        int aa = 8;
-
-        this()
-        {
-            assert(b == 7);
-            assert(aa == 8);
-        }
+    {	int aa = 8;
+
+	this()
+	{
+	    assert(b == 7);
+	    assert(aa == 8);
+	}
     }
 
     void func()
     {
         Adapter a = cast( Adapter )( new AnonAdapter() );
-        assert(a.func() == 73);
-        assert(a.a == 2);
+	assert(a.func() == 73);
+	assert(a.a == 2);
     }
 }
 
@@ -1240,11 +1240,11 @@
 void test47()
 {
     void delegate() test =
-        {
-            struct Foo {int x=3;}
-            Foo f;
-            assert(f.x == 3);
-        };
+	{
+	    struct Foo {int x=3;}
+	    Foo f;
+	    assert(f.x == 3);
+	};
     test();
 }
 
@@ -1254,21 +1254,21 @@
 {
     class Inner
     {
-        this(int i) { b = i; }
-        int b;
+	this(int i) { b = i; }
+	int b;
     }
 
     int a = 6;
 
     void f()
     {
-        int nested()
-        {
-            auto x = new Inner(a);
-            return x.b + 1;
-        }
-        int i = nested();
-        assert(i == 7);
+	int nested()
+	{
+	    auto x = new Inner(a);
+	    return x.b + 1;
+	}
+	int i = nested();
+	assert(i == 7);
     }
 }
 
@@ -1286,32 +1286,32 @@
     int j = 10;
     void mainlocal(int x)
     {
-        printf("mainlocal: j = %d, x = %d\n", j, x);
-        assert(j == 10);
-        assert(x == 1);
+	printf("mainlocal: j = %d, x = %d\n", j, x);
+	assert(j == 10);
+	assert(x == 1);
     }
 
     void fun2()
     {   int k = 20;
-        void fun2local(int x)
-        {
-            printf("fun2local: k = %d, x = %d\n", k, x);
-            assert(j == 10);
-            assert(k == 20);
-            assert(x == 2);
-        }
-
-        void fun1()
-        {
-            mainlocal(1);
-            fun2local(2);
-        }
-
-        fun1();
+	void fun2local(int x)
+	{
+	    printf("fun2local: k = %d, x = %d\n", k, x);
+	    assert(j == 10);
+	    assert(k == 20);
+	    assert(x == 2);
+	}
+
+	void fun1()
+	{
+	    mainlocal(1);
+	    fun2local(2);
+	}
+
+	fun1();
     }
 
     fun2();
-}
+} 
 
 /*******************************************/
 
@@ -1325,9 +1325,9 @@
 {   int k = 20;
     void funb50local(int x)
     {
-        printf("funb50local: k = %d, x = %d\n", k, x);
-        assert(k == 20);
-        assert(x == 2);
+	printf("funb50local: k = %d, x = %d\n", k, x);
+	assert(k == 20);
+	assert(x == 2);
     }
     funa50!(pred1, funb50local)();
 }
@@ -1337,12 +1337,12 @@
     int j = 10;
     void mainlocal(int x)
     {
-        printf("mainlocal: j = %d, x = %d\n", j, x);
-        assert(j == 10);
-        assert(x == 1);
+	printf("mainlocal: j = %d, x = %d\n", j, x);
+	assert(j == 10);
+	assert(x == 1);
     }
     funb50!(mainlocal)();
-}
+} 
 
 /*******************************************/
 
@@ -1356,9 +1356,9 @@
 {   int k = 20;
     void funb51local(int x)
     {
-        printf("funb51local: k = %d, x = %d\n", k, x);
-        assert(k == 20);
-        assert(x == 2);
+	printf("funb51local: k = %d, x = %d\n", k, x);
+	assert(k == 20);
+	assert(x == 2);
     }
     funa51!(funb51local, pred1)();
 }
@@ -1368,12 +1368,12 @@
     int j = 10;
     void mainlocal(int x)
     {
-        printf("mainlocal: j = %d, x = %d\n", j, x);
-        assert(j == 10);
-        assert(x == 1);
+	printf("mainlocal: j = %d, x = %d\n", j, x);
+	assert(j == 10);
+	assert(x == 1);
     }
     funb51!(mainlocal)();
-}
+} 
 
 /*******************************************/
 
@@ -1384,25 +1384,25 @@
     int index = 7;
     void test1(){
         printf( "this = %p, index = %d\n", this, index );
-        assert(index == 7);
-        assert(this == c52);
+	assert(index == 7);
+	assert(this == c52);
     }
     void test()
     {
         class N
-        {
+	{
             void callI()
-            {
-                printf("test1\n");
+	    {
+		printf("test1\n");
                 test1();
-                printf("test2\n");
+		printf("test2\n");
                 if (index is -1)
-                {   // Access to the outer-super-field triggers the bug
-                    printf("test3\n");
+		{   // Access to the outer-super-field triggers the bug
+		    printf("test3\n");
                 }
             }
         }
-        auto i = new N();
+	auto i = new N();
         i.callI();
     }
 }
@@ -1421,8 +1421,8 @@
 {
     struct SS
     {
-        int x,y;
-        int bar() { return x + i + 1; }
+	int x,y;
+	int bar() { return x + i + 1; }
     }
     SS s;
     s.x = 3;
@@ -1443,19 +1443,19 @@
 
     struct A
     {
-        int bar(int i) { return fun(i); }
+	int bar(int i) { return fun(i); }
     }
 
     A makeA()
     {
-        // A a; return a;
-        return A();
+	// A a;	return a;
+	return A();
     }
 
     A makeA2()
     {
-        A a;    return a;
-        //return A();
+	 A a;	return a;
+	//return A();
     }
 
     A a = makeA();
@@ -1508,73 +1508,6 @@
 }
 
 /*******************************************/
-// 4841
-
-struct S4841(alias pred)
-{
-    void unused_func();
-}
-
-void abc4841()
-{
-    int w;
-    S4841!(w) m;
-}
-
-void test4841()
-{
-    abc4841();
-}
-
-/*******************************************/
-// 5082
-
-struct S5082 { float x; }
-
-struct Map5082a(alias fun)
-{
-    typeof({ return fun(int.init); }()) cache;
-}
-
-struct Map5082b(alias fun)
-{
-    typeof({ return fun(int.init); }()) cache;
-
-    S5082 front(int i) { return fun(i); }
-}
-
-void test5082()
-{
-    auto temp = S5082(1);
-    auto func = (int v){ return temp; };
-    auto map1 = Map5082a!func();
-    auto map2 = Map5082b!func();
-    assert(map2.front(1) == temp);
-}
-
-/*******************************************/
-// 7199
-
-void index7199()
-{
-    void find()
-    {
-        bool hay()
-        {
-            return true;
-        }
-    }
-
-    find();
-}
-
-void test7199()
-{
-    index7199();
-}
-
-/*******************************************/
-// 7428
 
 alias void delegate() dg_t;
 
@@ -1591,7 +1524,7 @@
   {
     auto abc(dg_t delegate(F) a)
     {
-        return a(F((F b){return y(a(b))();}));
+	return a(F((F b){return y(a(b))();}));
     }
 
     abc((F b){return (){return b.f(b);};});
@@ -1602,24 +1535,48 @@
 void test7428(){
     dg_t foo(dg_t self)
     {
-        void bar() { self(); }
-        return &bar;
+	void bar() { self(); }
+	return &bar;
     }
 
     Y(&foo);
-}
-
-/*******************************************/
-// 8194
-
-void test8194()
-{
-    int foo;
-    static void bar()
-    {
-        typeof(foo) baz;
-        static assert(is(typeof(baz) == int));
-    }
+} 
+
+/*******************************************/
+
+struct S4841(alias pred)
+{
+    void unused_func();
+}
+
+void abc4841() {
+   int w;
+   S4841!(w) m;   
+}
+
+void test4841() {
+   abc4841();
+}
+
+/*******************************************/
+
+
+void index7199()
+{
+    void find()
+    {
+	bool hay()
+	{
+	    return true;
+	}
+    }
+
+    find();
+}
+
+void test7199()
+{
+    index7199();
 }
 
 /*******************************************/
@@ -1646,6 +1603,82 @@
     a.x = 2;
     a.y = 5;
     assert(a.doprint() == 10);
+}
+
+/*******************************************/
+// 5082
+
+struct S5082 { float x; }
+
+struct Map5082a(alias fun)
+{
+    typeof({ return fun(int.init); }()) cache;
+}
+
+struct Map5082b(alias fun)
+{
+    typeof({ return fun(int.init); }()) cache;
+
+    S5082 front(int i) { return fun(i); }
+}
+
+void test5082()
+{
+    auto temp = S5082(1);
+    auto func = (int v){ return temp; };
+    auto map1 = Map5082a!func();
+    auto map2 = Map5082b!func();
+    assert(map2.front(1) == temp);
+}
+
+
+/*******************************************/
+// 7428
+
+alias void delegate() dg2_t;
+
+void Y(dg2_t delegate (dg2_t) y)
+{
+    struct F { void delegate(F) f; };
+
+  version (all)
+  { // generates error
+    (dg2_t delegate(F) a){return a(F((F b){return y(a(b))();})); }
+    ((F b){return (){return b.f(b);};});
+  }
+  else
+  {
+    auto abc(dg2_t delegate(F) a)
+    {
+        return a(F((F b){return y(a(b))();}));
+    }
+
+    abc((F b){return (){return b.f(b);};});
+  }
+}
+
+
+void test7428(){
+    dg2_t foo(dg2_t self)
+    {
+        void bar() { self(); }
+        return &bar;
+    }
+
+    Y(&foo);
+}
+
+/*******************************************/
+// 8194
+
+void test8194()
+{
+    int foo;
+    static void bar()
+    {
+        typeof(foo) baz;
+        static assert(is(typeof(baz) == int));
+    }
 }
 
 /*******************************************/
@@ -1708,15 +1741,14 @@
     test54();
     test55();
     test4401();
+    test7428();
     test4841();
+    test7199();
+    test8188();
+
     test5082();
-    test7199();
-<<<<<<< HEAD
-    test8188();
-=======
     test7428();
     test8194();
->>>>>>> a1c4351f
 
     printf("Success\n");
     return 0;
