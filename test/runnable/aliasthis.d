
extern (C) int printf(const(char*) fmt, ...);

struct Tup(T...)
{
    T field;
    alias field this;

    bool opEquals()(auto ref Tup rhs) const
    {
        foreach (i, _; T)
            if (field[i] != rhs.field[i])
                return false;
        return true;
    }
}

Tup!T tup(T...)(T fields)
{
    return typeof(return)(fields);
}

template Seq(T...)
{
    alias T Seq;
}

/**********************************************/

struct S
{
    int x;
    alias x this;
}

int foo(int i)
{
    return i * 2;
}

void test1()
{
    S s;
    s.x = 7;
    int i = -s;
    assert(i == -7);

    i = s + 8;
    assert(i == 15);

    i = s + s;
    assert(i == 14);

    i = 9 + s;
    assert(i == 16);

    i = foo(s);
    assert(i == 14);
}

/**********************************************/

class C
{
    int x;
    alias x this;
}

void test2()
{
    C s = new C();
    s.x = 7;
    int i = -s;
    assert(i == -7);

    i = s + 8;
    assert(i == 15);

    i = s + s;
    assert(i == 14);

    i = 9 + s;
    assert(i == 16);

    i = foo(s);
    assert(i == 14);
}

/**********************************************/

void test3()
{
    Tup!(int, double) t;
    t[0] = 1;
    t[1] = 1.1;
    assert(t[0] == 1);
    assert(t[1] == 1.1);
    printf("%d %g\n", t[0], t[1]);
}

/**********************************************/

struct Iter
{
    bool empty() { return true; }
    void popFront() { }
    ref Tup!(int, int) front() { return *new Tup!(int, int); }
    ref Iter opSlice() { return this; }
}

void test4()
{
    foreach (a; Iter()) { }
}

/**********************************************/

void test5()
{
    static struct Double1 {
        double val = 1;
        alias val this;
    }
    static Double1 x() { return Double1(); }
    x()++;
}

/**********************************************/
// 4773

void test4773()
{
    struct Rebindable
    {
        Object obj;
        @property const(Object) get(){ return obj; }
        alias get this;
    }

    Rebindable r;
    if (r) assert(0);
    r.obj = new Object;
    if (!r) assert(0);
}

/**********************************************/
// 5188

void test5188()
{
    struct S
    {
        int v = 10;
        alias v this;
    }

    S s;
    assert(s <= 20);
    assert(s != 14);
}

/***********************************************/

struct Foo {
  void opIndexAssign(int x, size_t i) {
    val = x;
  }
  void opSliceAssign(int x, size_t a, size_t b) {
    val = x;
  }
  int val;
}

struct Bar {
   Foo foo;
   alias foo this;
}

void test6() {
   Bar b;
   b[0] = 1;
   assert(b.val == 1);
   b[0 .. 1] = 2;
   assert(b.val == 2);
}

/**********************************************/
<<<<<<< HEAD
// 2781

struct Tuple2781a(T...) {
    T data;
    alias data this;
}

struct Tuple2781b(T) {
    T data;
    alias data this;
}

void test2781()
{
    Tuple2781a!(uint, float) foo;
    foreach(elem; foo) {}

    {
        Tuple2781b!(int[]) bar1;
        foreach(elem; bar1) {}

        Tuple2781b!(int[int]) bar2;
        foreach(key, elem; bar2) {}

        Tuple2781b!(string) bar3;
        foreach(dchar elem; bar3) {}
    }

    {
        Tuple2781b!(int[]) bar1;
        foreach(elem; bar1) goto L1;

        Tuple2781b!(int[int]) bar2;
        foreach(key, elem; bar2) goto L1;

        Tuple2781b!(string) bar3;
        foreach(dchar elem; bar3) goto L1;
    L1:
        ;
    }


    int eval;

    auto t1 = tup(10, "str");
    auto i1 = 0;
    foreach (e; t1)
    {
        pragma(msg, "[] = ", typeof(e));
        static if (is(typeof(e) == int   )) assert(i1 == 0 && e == 10);
        static if (is(typeof(e) == string)) assert(i1 == 1 && e == "str");
        ++i1;
    }

    auto t2 = tup(10, "str");
    foreach (i2, e; t2)
    {
        pragma(msg, "[", cast(int)i2, "] = ", typeof(e));
        static if (is(typeof(e) == int   )) { static assert(i2 == 0); assert(e == 10); }
        static if (is(typeof(e) == string)) { static assert(i2 == 1); assert(e == "str"); }
    }

    auto t3 = tup(10, "str");
    auto i3 = 2;
    foreach_reverse (e; t3)
    {
        --i3;
        pragma(msg, "[] = ", typeof(e));
        static if (is(typeof(e) == int   )) assert(i3 == 0 && e == 10);
        static if (is(typeof(e) == string)) assert(i3 == 1 && e == "str");
    }

    auto t4 = tup(10, "str");
    foreach_reverse (i4, e; t4)
    {
        pragma(msg, "[", cast(int)i4, "] = ", typeof(e));
        static if (is(typeof(e) == int   )) { static assert(i4 == 0); assert(e == 10); }
        static if (is(typeof(e) == string)) { static assert(i4 == 1); assert(e == "str"); }
    }

    eval = 0;
    foreach (i, e; tup(tup((eval++, 10), 3.14), tup("str", [1,2])))
    {
        static if (i == 0) assert(e == tup(10, 3.14));
        static if (i == 1) assert(e == tup("str", [1,2]));
    }
    assert(eval == 1);

    eval = 0;
    foreach (i, e; tup((eval++,10), tup(3.14, tup("str", tup([1,2])))))
    {
        static if (i == 0) assert(e == 10);
        static if (i == 1) assert(e == tup(3.14, tup("str", tup([1,2]))));
    }
    assert(eval == 1);
}

/**********************************************/
// 6546

void test6546()
{
    class C {}
    class D : C {}

    struct S { C c; alias c this; } // S : C
    struct T { S s; alias s this; } // T : S
    struct U { T t; alias t this; } // U : T

    C c;
    D d;
    S s;
    T t;
    U u;

    assert(c is c);  // OK
    assert(c is d);  // OK
    assert(c is s);  // OK
    assert(c is t);  // OK
    assert(c is u);  // OK

    assert(d is c);  // OK
    assert(d is d);  // OK
    assert(d is s);  // doesn't work
    assert(d is t);  // doesn't work
    assert(d is u);  // doesn't work

    assert(s is c);  // OK
    assert(s is d);  // doesn't work
    assert(s is s);  // OK
    assert(s is t);  // doesn't work
    assert(s is u);  // doesn't work

    assert(t is c);  // OK
    assert(t is d);  // doesn't work
    assert(t is s);  // doesn't work
    assert(t is t);  // OK
    assert(t is u);  // doesn't work

    assert(u is c);  // OK
    assert(u is d);  // doesn't work
    assert(u is s);  // doesn't work
    assert(u is t);  // doesn't work
    assert(u is u);  // OK
}

/**********************************************/
// 2777

struct ArrayWrapper(T) {
    T[] array;
    alias array this;
}

// alias array this
void test2777a()
{
    ArrayWrapper!(uint) foo;
    foo.length = 5;  // Works
    foo[0] = 1;      // Works
    auto e0 = foo[0];  // Works
    auto e4 = foo[$ - 1];  // Error:  undefined identifier __dollar
    auto s01 = foo[0..2];  // Error:  ArrayWrapper!(uint) cannot be sliced with[]
}

// alias tuple this
void test2777b()
{
    auto t = tup(10, 3.14, "str", [1,2]);

    assert(t[$ - 1] == [1,2]);

    auto f1 = t[];
    assert(f1[0] == 10);
    assert(f1[1] == 3.14);
    assert(f1[2] == "str");
    assert(f1[3] == [1,2]);

    auto f2 = t[1..3];
    assert(f2[0] == 3.14);
    assert(f2[1] == "str");
}

/****************************************/
// 2787

struct Base2787
{
    int x;
    void foo() { auto _ = x; }
}

struct Derived2787
{
    Base2787 _base;
    alias _base this;
    int y;
    void bar() { auto _ = x; }
}

/***********************************/
// 6508

void test6508()
{
    int x, y;
    Seq!(x, y) = tup(10, 20);
    assert(x == 10);
    assert(y == 20);
=======
// 6369

void test6369a()
{
    alias Seq!(int, string) Field;

    auto t1 = Tup!(int, string)(10, "str");
    Field field1 = t1;           // NG -> OK
    assert(field1[0] == 10);
    assert(field1[1] == "str");

    auto t2 = Tup!(int, string)(10, "str");
    Field field2 = t2.field;     // NG -> OK
    assert(field2[0] == 10);
    assert(field2[1] == "str");

    auto t3 = Tup!(int, string)(10, "str");
    Field field3;
    field3 = t3.field;
    assert(field3[0] == 10);
    assert(field3[1] == "str");
}

void test6369b()
{
    auto t = Tup!(Tup!(int, double), string)(tup(10, 3.14), "str");

    Seq!(int, double, string) fs1 = t;
    assert(fs1[0] == 10);
    assert(fs1[1] == 3.14);
    assert(fs1[2] == "str");

    Seq!(Tup!(int, double), string) fs2 = t;
    assert(fs2[0][0] == 10);
    assert(fs2[0][1] == 3.14);
    assert(fs2[0] == tup(10, 3.14));
    assert(fs2[1] == "str");

    Tup!(Tup!(int, double), string) fs3 = t;
    assert(fs3[0][0] == 10);
    assert(fs3[0][1] == 3.14);
    assert(fs3[0] == tup(10, 3.14));
    assert(fs3[1] == "str");
}

void test6369c()
{
    auto t = Tup!(Tup!(int, double), Tup!(string, int[]))(tup(10, 3.14), tup("str", [1,2]));

    Seq!(int, double, string, int[]) fs1 = t;
    assert(fs1[0] == 10);
    assert(fs1[1] == 3.14);
    assert(fs1[2] == "str");
    assert(fs1[3] == [1,2]);

    Seq!(int, double, Tup!(string, int[])) fs2 = t;
    assert(fs2[0] == 10);
    assert(fs2[1] == 3.14);
    assert(fs2[2] == tup("str", [1,2]));

    Seq!(Tup!(int, double), string, int[]) fs3 = t;
    assert(fs3[0] == tup(10, 3.14));
    assert(fs3[0][0] == 10);
    assert(fs3[0][1] == 3.14);
    assert(fs3[1] == "str");
    assert(fs3[2] == [1,2]);
}

void test6369d()
{
    int eval = 0;
    Seq!(int, string) t = tup((++eval, 10), "str");
    assert(eval == 1);
    assert(t[0] == 10);
    assert(t[1] == "str");
>>>>>>> 19b8cc39
}

/**********************************************/

int main()
{
    test1();
    test2();
    test3();
    test4();
    test5();
    test4773();
    test5188();
    test6();
<<<<<<< HEAD
    test2781();
    test6546();
    test2777a();
    test2777b();
    test6508();
=======
    test6369a();
    test6369b();
    test6369c();
    test6369d();
>>>>>>> 19b8cc39

    printf("Success\n");
    return 0;
}<|MERGE_RESOLUTION|>--- conflicted
+++ resolved
@@ -185,7 +185,6 @@
 }
 
 /**********************************************/
-<<<<<<< HEAD
 // 2781
 
 struct Tuple2781a(T...) {
@@ -395,7 +394,9 @@
     Seq!(x, y) = tup(10, 20);
     assert(x == 10);
     assert(y == 20);
-=======
+}
+
+/***********************************/
 // 6369
 
 void test6369a()
@@ -471,7 +472,6 @@
     assert(eval == 1);
     assert(t[0] == 10);
     assert(t[1] == "str");
->>>>>>> 19b8cc39
 }
 
 /**********************************************/
@@ -486,18 +486,15 @@
     test4773();
     test5188();
     test6();
-<<<<<<< HEAD
     test2781();
     test6546();
     test2777a();
     test2777b();
     test6508();
-=======
     test6369a();
     test6369b();
     test6369c();
     test6369d();
->>>>>>> 19b8cc39
 
     printf("Success\n");
     return 0;
