/*
PERMUTE_ARGS:
TEST_OUTPUT:
---
<<<<<<< HEAD
=======
fail_compilation/typeerrors.d(32): Deprecation: `scope` as a type constraint is deprecated.  Use `scope` at the usage site.
>>>>>>> f9b72398
fail_compilation/typeerrors.d(37): Error: tuple index 4 exceeds 4
fail_compilation/typeerrors.d(39): Error: variable `x` cannot be read at compile time
fail_compilation/typeerrors.d(40): Error: cannot have array of `void()`
fail_compilation/typeerrors.d(41): Error: cannot have array of scope `typeerrors.C`
fail_compilation/typeerrors.d(42): Error: cannot have array of scope `typeerrors.C`
fail_compilation/typeerrors.d(45): Error: `int[5]` is not an expression
fail_compilation/typeerrors.d(47): Error: variable `x` is used as a type
fail_compilation/typeerrors.d(38):        variable `x` is declared here
fail_compilation/typeerrors.d(48): Error: cannot have associative array key of `void()`
fail_compilation/typeerrors.d(49): Error: cannot have associative array key of `void`
fail_compilation/typeerrors.d(50): Error: cannot have array of scope `typeerrors.C`
fail_compilation/typeerrors.d(51): Error: cannot have associative array of `void`
fail_compilation/typeerrors.d(52): Error: cannot have associative array of `void()`
fail_compilation/typeerrors.d(54): Error: cannot have parameter of type `void`
fail_compilation/typeerrors.d(56): Error: slice `[1..5]` is out of range of [0..4]
fail_compilation/typeerrors.d(57): Error: slice `[2..1]` is out of range of [0..4]
---
*/




template tuple(T...) { alias T tuple; }

void bar();

scope class C { }

void foo()
{
    alias T = tuple!(1,2,int,7);
    T[4] a;
    int x;
    T[x] b;
    typeof(bar)[5] c;
    C[6] d;
    C[] e;

    alias int[5] AI;
    auto f = AI.ptr;

    int[x*] g;
    int[typeof(bar)] h;
    int[void] i;
    C[int] j;
    void[int] k;
    typeof(bar)[int] l;

    void abc(void) { }

    alias T2 = T[1 .. 5];
    alias T3 = T[2 .. 1];
}
<|MERGE_RESOLUTION|>--- conflicted
+++ resolved
@@ -2,10 +2,6 @@
 PERMUTE_ARGS:
 TEST_OUTPUT:
 ---
-<<<<<<< HEAD
-=======
-fail_compilation/typeerrors.d(32): Deprecation: `scope` as a type constraint is deprecated.  Use `scope` at the usage site.
->>>>>>> f9b72398
 fail_compilation/typeerrors.d(37): Error: tuple index 4 exceeds 4
 fail_compilation/typeerrors.d(39): Error: variable `x` cannot be read at compile time
 fail_compilation/typeerrors.d(40): Error: cannot have array of `void()`
@@ -24,6 +20,7 @@
 fail_compilation/typeerrors.d(57): Error: slice `[2..1]` is out of range of [0..4]
 ---
 */
+
 
 
 
@@ -58,4 +55,4 @@
 
     alias T2 = T[1 .. 5];
     alias T3 = T[2 .. 1];
-}
+}